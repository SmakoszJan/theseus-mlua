use std::any::{Any, TypeId};
use std::collections::HashMap;
use std::error::Error as StdError;
use std::fmt::Write;
use std::os::raw::{c_char, c_int, c_void};
use std::panic::{catch_unwind, resume_unwind, AssertUnwindSafe};
use std::sync::Arc;
use std::{mem, ptr, slice};

use once_cell::sync::Lazy;

use crate::error::{Error, Result};
use crate::ffi;

static METATABLE_CACHE: Lazy<HashMap<TypeId, u8>> = Lazy::new(|| {
    let mut map = HashMap::with_capacity(32);
    crate::lua::init_metatable_cache(&mut map);
    map.insert(TypeId::of::<WrappedFailure>(), 0);
    map.insert(TypeId::of::<String>(), 0);
    map
});

// Checks that Lua has enough free stack space for future stack operations. On failure, this will
// panic with an internal error message.
#[inline]
pub unsafe fn assert_stack(state: *mut ffi::lua_State, amount: c_int) {
    // TODO: This should only be triggered when there is a logic error in `mlua`. In the future,
    // when there is a way to be confident about stack safety and test it, this could be enabled
    // only when `cfg!(debug_assertions)` is true.
    mlua_assert!(
        ffi::lua_checkstack(state, amount) != 0,
        "out of stack space"
    );
}

// Checks that Lua has enough free stack space and returns `Error::StackError` on failure.
#[inline]
pub unsafe fn check_stack(state: *mut ffi::lua_State, amount: c_int) -> Result<()> {
    if ffi::lua_checkstack(state, amount) == 0 {
        Err(Error::StackError)
    } else {
        Ok(())
    }
}

pub struct StackGuard {
    state: *mut ffi::lua_State,
    top: c_int,
    extra: c_int,
}

impl StackGuard {
    // Creates a StackGuard instance with record of the stack size, and on Drop will check the
    // stack size and drop any extra elements. If the stack size at the end is *smaller* than at
    // the beginning, this is considered a fatal logic error and will result in a panic.
    #[inline]
    pub unsafe fn new(state: *mut ffi::lua_State) -> StackGuard {
        StackGuard {
            state,
            top: ffi::lua_gettop(state),
            extra: 0,
        }
    }

    // Similar to `new`, but checks and keeps `extra` elements from top of the stack on Drop.
    #[inline]
    pub unsafe fn new_extra(state: *mut ffi::lua_State, extra: c_int) -> StackGuard {
        StackGuard {
            state,
            top: ffi::lua_gettop(state),
            extra,
        }
    }
}

impl Drop for StackGuard {
    fn drop(&mut self) {
        unsafe {
            let top = ffi::lua_gettop(self.state);
            if top < self.top + self.extra {
                mlua_panic!("{} too many stack values popped", self.top - top)
            }
            if top > self.top + self.extra {
                if self.extra > 0 {
                    ffi::lua_rotate(self.state, self.top + 1, self.extra);
                }
                ffi::lua_settop(self.state, self.top + self.extra);
            }
        }
    }
}

// Call a function that calls into the Lua API and may trigger a Lua error (longjmp) in a safe way.
// Wraps the inner function in a call to `lua_pcall`, so the inner function only has access to a
// limited lua stack. `nargs` is the same as the the parameter to `lua_pcall`, and `nresults` is
// always `LUA_MULTRET`. Provided function must *not* panic, and since it will generally be lonjmping,
// should not contain any values that implements Drop.
// Internally uses 2 extra stack spaces, and does not call checkstack.
pub unsafe fn protect_lua_call(
    state: *mut ffi::lua_State,
    nargs: c_int,
    f: unsafe extern "C" fn(*mut ffi::lua_State) -> c_int,
) -> Result<()> {
    let stack_start = ffi::lua_gettop(state) - nargs;

    ffi::lua_pushcfunction(state, error_traceback);
    ffi::lua_pushcfunction(state, f);
    if nargs > 0 {
        ffi::lua_rotate(state, stack_start + 1, 2);
    }

    let ret = ffi::lua_pcall(state, nargs, ffi::LUA_MULTRET, stack_start + 1);
    ffi::lua_remove(state, stack_start + 1);

    if ret == ffi::LUA_OK {
        Ok(())
    } else {
        Err(pop_error(state, ret))
    }
}

// Call a function that calls into the Lua API and may trigger a Lua error (longjmp) in a safe way.
// Wraps the inner function in a call to `lua_pcall`, so the inner function only has access to a
// limited lua stack. `nargs` and `nresults` are similar to the parameters of `lua_pcall`, but the
// given function return type is not the return value count, instead the inner function return
// values are assumed to match the `nresults` param. Provided function must *not* panic, and since it
// will generally be lonjmping, should not contain any values that implements Drop.
// Internally uses 3 extra stack spaces, and does not call checkstack.
pub unsafe fn protect_lua_closure<F, R>(
    state: *mut ffi::lua_State,
    nargs: c_int,
    nresults: c_int,
    f: F,
) -> Result<R>
where
    F: Fn(*mut ffi::lua_State) -> R,
    R: Copy,
{
    union URes<R: Copy> {
        uninit: (),
        init: R,
    }

    struct Params<F, R: Copy> {
        function: F,
        result: URes<R>,
        nresults: c_int,
    }

    unsafe extern "C" fn do_call<F, R>(state: *mut ffi::lua_State) -> c_int
    where
        R: Copy,
        F: Fn(*mut ffi::lua_State) -> R,
    {
        let params = ffi::lua_touserdata(state, -1) as *mut Params<F, R>;
        ffi::lua_pop(state, 1);

        (*params).result.init = ((*params).function)(state);

        if (*params).nresults == ffi::LUA_MULTRET {
            ffi::lua_gettop(state)
        } else {
            (*params).nresults
        }
    }

    let stack_start = ffi::lua_gettop(state) - nargs;

    ffi::lua_pushcfunction(state, error_traceback);
    ffi::lua_pushcfunction(state, do_call::<F, R>);
    if nargs > 0 {
        ffi::lua_rotate(state, stack_start + 1, 2);
    }

    let mut params = Params {
        function: f,
        result: URes { uninit: () },
        nresults,
    };

    ffi::lua_pushlightuserdata(state, &mut params as *mut Params<F, R> as *mut c_void);
    let ret = ffi::lua_pcall(state, nargs + 1, nresults, stack_start + 1);
    ffi::lua_remove(state, stack_start + 1);

    if ret == ffi::LUA_OK {
        // `LUA_OK` is only returned when the `do_call` function has completed successfully, so
        // `params.result` is definitely initialized.
        Ok(params.result.init)
    } else {
        Err(pop_error(state, ret))
    }
}

// Pops an error off of the stack and returns it. The specific behavior depends on the type of the
// error at the top of the stack:
//   1) If the error is actually a WrappedPanic, this will continue the panic.
//   2) If the error on the top of the stack is actually a WrappedError, just returns it.
//   3) Otherwise, interprets the error as the appropriate lua error.
// Uses 2 stack spaces, does not call checkstack.
pub unsafe fn pop_error(state: *mut ffi::lua_State, err_code: c_int) -> Error {
    mlua_debug_assert!(
        err_code != ffi::LUA_OK && err_code != ffi::LUA_YIELD,
        "pop_error called with non-error return code"
    );

    match get_gc_userdata::<WrappedFailure>(state, -1).as_mut() {
        Some(WrappedFailure::Error(err)) => {
            ffi::lua_pop(state, 1);
            err.clone()
        }
        Some(WrappedFailure::Panic(panic)) => {
            if let Some(p) = panic.take() {
                resume_unwind(p);
            } else {
                Error::PreviouslyResumedPanic
            }
        }
        _ => {
            let err_string = to_string(state, -1);
            ffi::lua_pop(state, 1);

            match err_code {
                ffi::LUA_ERRRUN => Error::RuntimeError(err_string),
                ffi::LUA_ERRSYNTAX => {
                    Error::SyntaxError {
                        // This seems terrible, but as far as I can tell, this is exactly what the
                        // stock Lua REPL does.
                        incomplete_input: err_string.ends_with("<eof>")
                            || err_string.ends_with("'<eof>'"),
                        message: err_string,
                    }
                }
                ffi::LUA_ERRERR => {
                    // This error is raised when the error handler raises an error too many times
                    // recursively, and continuing to trigger the error handler would cause a stack
                    // overflow. It is not very useful to differentiate between this and "ordinary"
                    // runtime errors, so we handle them the same way.
                    Error::RuntimeError(err_string)
                }
                ffi::LUA_ERRMEM => Error::MemoryError(err_string),
                #[cfg(any(feature = "lua53", feature = "lua52"))]
                ffi::LUA_ERRGCMM => Error::GarbageCollectorError(err_string),
                _ => mlua_panic!("unrecognized lua error code"),
            }
<<<<<<< HEAD
            ffi::LUA_ERRMEM => Error::MemoryError(err_string),
            #[cfg(any(feature = "lua53", feature = "lua52", feature = "lua-factorio"))]
            ffi::LUA_ERRGCMM => Error::GarbageCollectorError(err_string),
            _ => mlua_panic!("unrecognized lua error code"),
=======
>>>>>>> 09af3e02
        }
    }
}

// Uses 3 stack spaces, does not call checkstack.
#[inline]
pub unsafe fn push_string<S: AsRef<[u8]> + ?Sized>(
    state: *mut ffi::lua_State,
    s: &S,
) -> Result<()> {
    let s = s.as_ref();
    protect_lua!(state, 0, 1, |state| {
        ffi::lua_pushlstring(state, s.as_ptr() as *const c_char, s.len());
    })
}

// Uses 3 stack spaces, does not call checkstack.
#[inline]
pub unsafe fn push_table(state: *mut ffi::lua_State, narr: c_int, nrec: c_int) -> Result<()> {
    protect_lua!(state, 0, 1, |state| ffi::lua_createtable(state, narr, nrec))
}

// Uses 4 stack spaces, does not call checkstack.
pub unsafe fn rawset_field<S>(state: *mut ffi::lua_State, table: c_int, field: &S) -> Result<()>
where
    S: AsRef<[u8]> + ?Sized,
{
    let field = field.as_ref();
    ffi::lua_pushvalue(state, table);
    protect_lua!(state, 2, 0, |state| {
        ffi::lua_pushlstring(state, field.as_ptr() as *const c_char, field.len());
        ffi::lua_rotate(state, -3, 2);
        ffi::lua_rawset(state, -3);
    })
}

// Internally uses 3 stack spaces, does not call checkstack.
#[inline]
pub unsafe fn push_userdata<T>(state: *mut ffi::lua_State, t: T) -> Result<()> {
    let ud = protect_lua!(state, 0, 1, |state| {
        ffi::lua_newuserdata(state, mem::size_of::<T>()) as *mut T
    })?;
    ptr::write(ud, t);
    Ok(())
}

#[inline]
pub unsafe fn get_userdata<T>(state: *mut ffi::lua_State, index: c_int) -> *mut T {
    let ud = ffi::lua_touserdata(state, index) as *mut T;
    mlua_debug_assert!(!ud.is_null(), "userdata pointer is null");
    ud
}

// Pops the userdata off of the top of the stack and returns it to rust, invalidating the lua
// userdata and gives it the special "destructed" userdata metatable. Userdata must not have been
// previously invalidated, and this method does not check for this.
// Uses 1 extra stack space and does not call checkstack.
pub unsafe fn take_userdata<T>(state: *mut ffi::lua_State) -> T {
    // We set the metatable of userdata on __gc to a special table with no __gc method and with
    // metamethods that trigger an error on access. We do this so that it will not be double
    // dropped, and also so that it cannot be used or identified as any particular userdata type
    // after the first call to __gc.
    get_destructed_userdata_metatable(state);
    ffi::lua_setmetatable(state, -2);
    let ud = get_userdata(state, -1);
    ffi::lua_pop(state, 1);
    ptr::read(ud)
}

// Pushes the userdata and attaches a metatable with __gc method.
// Internally uses 3 stack spaces, does not call checkstack.
pub unsafe fn push_gc_userdata<T: Any>(state: *mut ffi::lua_State, t: T) -> Result<()> {
    push_userdata(state, t)?;
    get_gc_metatable::<T>(state);
    ffi::lua_setmetatable(state, -2);
    Ok(())
}

// Uses 2 stack spaces, does not call checkstack
pub unsafe fn get_gc_userdata<T: Any>(state: *mut ffi::lua_State, index: c_int) -> *mut T {
    let ud = ffi::lua_touserdata(state, index) as *mut T;
    if ud.is_null() || ffi::lua_getmetatable(state, index) == 0 {
        return ptr::null_mut();
    }
    get_gc_metatable::<T>(state);
    let res = ffi::lua_rawequal(state, -1, -2);
    ffi::lua_pop(state, 2);
    if res == 0 {
        return ptr::null_mut();
    }
    ud
}

// Populates the given table with the appropriate members to be a userdata metatable for the given type.
// This function takes the given table at the `metatable` index, and adds an appropriate `__gc` member
// to it for the given type and a `__metatable` entry to protect the table from script access.
// The function also, if given a `field_getters` or `methods` tables, will create an `__index` metamethod
// (capturing previous one) to lookup in `field_getters` first, then `methods` and falling back to the
// captured `__index` if no matches found.
// The same is also applicable for `__newindex` metamethod and `field_setters` table.
// Internally uses 9 stack spaces and does not call checkstack.
pub unsafe fn init_userdata_metatable<T>(
    state: *mut ffi::lua_State,
    metatable: c_int,
    field_getters: Option<c_int>,
    field_setters: Option<c_int>,
    methods: Option<c_int>,
) -> Result<()> {
    // Wrapper to lookup in `field_getters` first, then `methods`, ending original `__index`.
    // Used only if `field_getters` or `methods` set.
    unsafe extern "C" fn meta_index_impl(state: *mut ffi::lua_State) -> c_int {
        // stack: self, key
        ffi::luaL_checkstack(state, 2, ptr::null());

        // lookup in `field_getters` table
        if ffi::lua_isnil(state, ffi::lua_upvalueindex(2)) == 0 {
            ffi::lua_pushvalue(state, -1); // `key` arg
            if ffi::lua_rawget(state, ffi::lua_upvalueindex(2)) != ffi::LUA_TNIL {
                ffi::lua_insert(state, -3); // move function
                ffi::lua_pop(state, 1); // remove `key`
                ffi::lua_call(state, 1, 1);
                return 1;
            }
            ffi::lua_pop(state, 1); // pop the nil value
        }
        // lookup in `methods` table
        if ffi::lua_isnil(state, ffi::lua_upvalueindex(3)) == 0 {
            ffi::lua_pushvalue(state, -1); // `key` arg
            if ffi::lua_rawget(state, ffi::lua_upvalueindex(3)) != ffi::LUA_TNIL {
                ffi::lua_insert(state, -3);
                ffi::lua_pop(state, 2);
                return 1;
            }
            ffi::lua_pop(state, 1); // pop the nil value
        }

        // lookup in `__index`
        ffi::lua_pushvalue(state, ffi::lua_upvalueindex(1));
        match ffi::lua_type(state, -1) {
            ffi::LUA_TNIL => {
                ffi::lua_pop(state, 1); // pop the nil value
                let field = ffi::lua_tostring(state, -1);
                ffi::luaL_error(state, cstr!("attempt to get an unknown field '%s'"), field);
            }
            ffi::LUA_TTABLE => {
                ffi::lua_insert(state, -2);
                ffi::lua_gettable(state, -2);
            }
            ffi::LUA_TFUNCTION => {
                ffi::lua_insert(state, -3);
                ffi::lua_call(state, 2, 1);
            }
            _ => unreachable!(),
        }

        1
    }

    // Similar to `meta_index_impl`, checks `field_setters` table first, then `__newindex` metamethod.
    // Used only if `field_setters` set.
    unsafe extern "C" fn meta_newindex_impl(state: *mut ffi::lua_State) -> c_int {
        // stack: self, key, value
        ffi::luaL_checkstack(state, 2, ptr::null());

        // lookup in `field_setters` table
        ffi::lua_pushvalue(state, -2); // `key` arg
        if ffi::lua_rawget(state, ffi::lua_upvalueindex(2)) != ffi::LUA_TNIL {
            ffi::lua_remove(state, -3); // remove `key`
            ffi::lua_insert(state, -3); // move function
            ffi::lua_call(state, 2, 0);
            return 0;
        }
        ffi::lua_pop(state, 1); // pop the nil value

        // lookup in `__newindex`
        ffi::lua_pushvalue(state, ffi::lua_upvalueindex(1));
        match ffi::lua_type(state, -1) {
            ffi::LUA_TNIL => {
                ffi::lua_pop(state, 1); // pop the nil value
                let field = ffi::lua_tostring(state, -2);
                ffi::luaL_error(state, cstr!("attempt to set an unknown field '%s'"), field);
            }
            ffi::LUA_TTABLE => {
                ffi::lua_insert(state, -3);
                ffi::lua_settable(state, -3);
            }
            ffi::LUA_TFUNCTION => {
                ffi::lua_insert(state, -4);
                ffi::lua_call(state, 3, 0);
            }
            _ => unreachable!(),
        }

        0
    }

    ffi::lua_pushvalue(state, metatable);

    if field_getters.is_some() || methods.is_some() {
        push_string(state, "__index")?;
        let index_type = ffi::lua_rawget(state, -2);
        match index_type {
            ffi::LUA_TNIL | ffi::LUA_TTABLE | ffi::LUA_TFUNCTION => {
                for &idx in &[field_getters, methods] {
                    if let Some(idx) = idx {
                        ffi::lua_pushvalue(state, idx);
                    } else {
                        ffi::lua_pushnil(state);
                    }
                }
                protect_lua!(state, 3, 1, fn(state) {
                    ffi::lua_pushcclosure(state, meta_index_impl, 3);
                })?;
            }
            _ => mlua_panic!("improper __index type {}", index_type),
        }

        rawset_field(state, -2, "__index")?;
    }

    if let Some(field_setters) = field_setters {
        push_string(state, "__newindex")?;
        let newindex_type = ffi::lua_rawget(state, -2);
        match newindex_type {
            ffi::LUA_TNIL | ffi::LUA_TTABLE | ffi::LUA_TFUNCTION => {
                ffi::lua_pushvalue(state, field_setters);
                protect_lua!(state, 2, 1, fn(state) {
                    ffi::lua_pushcclosure(state, meta_newindex_impl, 2);
                })?;
            }
            _ => mlua_panic!("improper __newindex type {}", newindex_type),
        }

        rawset_field(state, -2, "__newindex")?;
    }

    ffi::lua_pushcfunction(state, userdata_destructor::<T>);
    rawset_field(state, -2, "__gc")?;

    ffi::lua_pushboolean(state, 0);
    rawset_field(state, -2, "__metatable")?;

    ffi::lua_pop(state, 1);

    Ok(())
}

pub unsafe extern "C" fn userdata_destructor<T>(state: *mut ffi::lua_State) -> c_int {
    // It's probably NOT a good idea to catch Rust panics in finalizer
    // Lua 5.4 ignores it, other versions generates `LUA_ERRGCMM` without calling message handler
    take_userdata::<T>(state);
    0
}

// In the context of a lua callback, this will call the given function and if the given function
// returns an error, *or if the given function panics*, this will result in a call to `lua_error` (a
// longjmp). The error or panic is wrapped in such a way that when calling `pop_error` back on
// the Rust side, it will resume the panic.
//
// This function assumes the structure of the stack at the beginning of a callback, that the only
// elements on the stack are the arguments to the callback.
//
// This function uses some of the bottom of the stack for error handling, the given callback will be
// given the number of arguments available as an argument, and should return the number of returns
// as normal, but cannot assume that the arguments available start at 0.
pub unsafe fn callback_error<F, R>(state: *mut ffi::lua_State, f: F) -> R
where
    F: FnOnce(c_int) -> Result<R>,
{
    let nargs = ffi::lua_gettop(state);

    // We need 2 extra stack spaces to store preallocated memory and error/panic metatable
    let extra_stack = if nargs < 2 { 2 - nargs } else { 1 };
    ffi::luaL_checkstack(
        state,
        extra_stack,
        cstr!("not enough stack space for callback error handling"),
    );

    // We cannot shadow Rust errors with Lua ones, we pre-allocate enough memory
    // to store a wrapped error or panic *before* we proceed.
    let ud = ffi::lua_newuserdata(state, mem::size_of::<WrappedFailure>());
    ffi::lua_rotate(state, 1, 1);

    match catch_unwind(AssertUnwindSafe(|| f(nargs))) {
        Ok(Ok(r)) => {
            ffi::lua_remove(state, 1);
            r
        }
        Ok(Err(err)) => {
            ffi::lua_settop(state, 1);

            let wrapped_error = ud as *mut WrappedFailure;
            ptr::write(wrapped_error, WrappedFailure::Error(err));
            get_gc_metatable::<WrappedFailure>(state);
            ffi::lua_setmetatable(state, -2);

            // Convert to CallbackError and attach traceback
            let traceback = if ffi::lua_checkstack(state, ffi::LUA_TRACEBACK_STACK) != 0 {
                ffi::luaL_traceback(state, state, ptr::null(), 0);
                let traceback = to_string(state, -1);
                ffi::lua_pop(state, 1);
                traceback
            } else {
                "<not enough stack space for traceback>".to_string()
            };
            if let WrappedFailure::Error(ref mut err) = *wrapped_error {
                let cause = Arc::new(err.clone());
                *err = Error::CallbackError { traceback, cause };
            }

            ffi::lua_error(state)
        }
        Err(p) => {
            ffi::lua_settop(state, 1);
            ptr::write(ud as *mut WrappedFailure, WrappedFailure::Panic(Some(p)));
            get_gc_metatable::<WrappedFailure>(state);
            ffi::lua_setmetatable(state, -2);
            ffi::lua_error(state)
        }
    }
}

pub unsafe extern "C" fn error_traceback(state: *mut ffi::lua_State) -> c_int {
    if ffi::lua_checkstack(state, 2) == 0 {
        // If we don't have enough stack space to even check the error type, do
        // nothing so we don't risk shadowing a rust panic.
        return 1;
    }

    if get_gc_userdata::<WrappedFailure>(state, -1).is_null() {
        let s = ffi::luaL_tolstring(state, -1, ptr::null_mut());
        if ffi::lua_checkstack(state, ffi::LUA_TRACEBACK_STACK) != 0 {
            ffi::luaL_traceback(state, state, s, 1);
            ffi::lua_remove(state, -2);
        }
    }

    1
}

// A variant of `pcall` that does not allow Lua to catch Rust panics from `callback_error`.
pub unsafe extern "C" fn safe_pcall(state: *mut ffi::lua_State) -> c_int {
    ffi::luaL_checkstack(state, 2, ptr::null());

    let top = ffi::lua_gettop(state);
    if top == 0 {
        ffi::lua_pushstring(state, cstr!("not enough arguments to pcall"));
        ffi::lua_error(state);
    }

    if ffi::lua_pcall(state, top - 1, ffi::LUA_MULTRET, 0) == ffi::LUA_OK {
        ffi::lua_pushboolean(state, 1);
        ffi::lua_insert(state, 1);
        ffi::lua_gettop(state)
    } else {
        if let Some(WrappedFailure::Panic(_)) =
            get_gc_userdata::<WrappedFailure>(state, -1).as_ref()
        {
            ffi::lua_error(state);
        }
        ffi::lua_pushboolean(state, 0);
        ffi::lua_insert(state, -2);
        2
    }
}

// A variant of `xpcall` that does not allow Lua to catch Rust panics from `callback_error`.
pub unsafe extern "C" fn safe_xpcall(state: *mut ffi::lua_State) -> c_int {
    unsafe extern "C" fn xpcall_msgh(state: *mut ffi::lua_State) -> c_int {
        ffi::luaL_checkstack(state, 2, ptr::null());

        if let Some(WrappedFailure::Panic(_)) =
            get_gc_userdata::<WrappedFailure>(state, -1).as_ref()
        {
            1
        } else {
            ffi::lua_pushvalue(state, ffi::lua_upvalueindex(1));
            ffi::lua_insert(state, 1);
            ffi::lua_call(state, ffi::lua_gettop(state) - 1, ffi::LUA_MULTRET);
            ffi::lua_gettop(state)
        }
    }

    ffi::luaL_checkstack(state, 2, ptr::null());

    let top = ffi::lua_gettop(state);
    if top < 2 {
        ffi::lua_pushstring(state, cstr!("not enough arguments to xpcall"));
        ffi::lua_error(state);
    }

    ffi::lua_pushvalue(state, 2);
    ffi::lua_pushcclosure(state, xpcall_msgh, 1);
    ffi::lua_copy(state, 1, 2);
    ffi::lua_replace(state, 1);

    if ffi::lua_pcall(state, ffi::lua_gettop(state) - 2, ffi::LUA_MULTRET, 1) == ffi::LUA_OK {
        ffi::lua_pushboolean(state, 1);
        ffi::lua_insert(state, 2);
        ffi::lua_gettop(state) - 1
    } else {
        if let Some(WrappedFailure::Panic(_)) =
            get_gc_userdata::<WrappedFailure>(state, -1).as_ref()
        {
            ffi::lua_error(state);
        }
        ffi::lua_pushboolean(state, 0);
        ffi::lua_insert(state, -2);
        2
    }
}

// Returns Lua main thread for Lua >= 5.2 or checks that the passed thread is main for Lua 5.1.
// Does not call lua_checkstack, uses 1 stack space.
pub unsafe fn get_main_state(state: *mut ffi::lua_State) -> Option<*mut ffi::lua_State> {
    #[cfg(any(feature = "lua54", feature = "lua53", feature = "lua52", feature = "lua-factorio"))]
    {
        ffi::lua_rawgeti(state, ffi::LUA_REGISTRYINDEX, ffi::LUA_RIDX_MAINTHREAD);
        let main_state = ffi::lua_tothread(state, -1);
        ffi::lua_pop(state, 1);
        Some(main_state)
    }
    #[cfg(any(feature = "lua51", feature = "luajit"))]
    {
        // Check the current state first
        let is_main_state = ffi::lua_pushthread(state) == 1;
        ffi::lua_pop(state, 1);
        if is_main_state {
            Some(state)
        } else {
            None
        }
    }
}

// Initialize the internal (with __gc method) metatable for a type T.
// Uses 6 stack spaces and calls checkstack.
pub unsafe fn init_gc_metatable<T: Any>(
    state: *mut ffi::lua_State,
    customize_fn: Option<fn(*mut ffi::lua_State) -> Result<()>>,
) -> Result<()> {
    check_stack(state, 6)?;

    push_table(state, 0, 3)?;

    ffi::lua_pushcfunction(state, userdata_destructor::<T>);
    rawset_field(state, -2, "__gc")?;

    ffi::lua_pushboolean(state, 0);
    rawset_field(state, -2, "__metatable")?;

    if let Some(f) = customize_fn {
        f(state)?;
    }

    let type_id = TypeId::of::<T>();
    let ref_addr = &METATABLE_CACHE[&type_id] as *const u8;
    protect_lua!(state, 1, 0, |state| {
        ffi::lua_rawsetp(state, ffi::LUA_REGISTRYINDEX, ref_addr as *const c_void);
    })?;

    Ok(())
}

pub unsafe fn get_gc_metatable<T: Any>(state: *mut ffi::lua_State) {
    let type_id = TypeId::of::<T>();
    let ref_addr =
        mlua_expect!(METATABLE_CACHE.get(&type_id), "gc metatable does not exist") as *const u8;
    ffi::lua_rawgetp(state, ffi::LUA_REGISTRYINDEX, ref_addr as *const c_void);
}

// Initialize the error, panic, and destructed userdata metatables.
pub unsafe fn init_error_registry(state: *mut ffi::lua_State) -> Result<()> {
    check_stack(state, 7)?;

    // Create error and panic metatables

    unsafe extern "C" fn error_tostring(state: *mut ffi::lua_State) -> c_int {
        callback_error(state, |_| {
            check_stack(state, 3)?;

            let err_buf = match get_gc_userdata::<WrappedFailure>(state, -1).as_ref() {
                Some(WrappedFailure::Error(error)) => {
                    let err_buf_key = &ERROR_PRINT_BUFFER_KEY as *const u8 as *const c_void;
                    ffi::lua_rawgetp(state, ffi::LUA_REGISTRYINDEX, err_buf_key);
                    let err_buf = ffi::lua_touserdata(state, -1) as *mut String;
                    ffi::lua_pop(state, 2);

                    (*err_buf).clear();
                    // Depending on how the API is used and what error types scripts are given, it may
                    // be possible to make this consume arbitrary amounts of memory (for example, some
                    // kind of recursive error structure?)
                    let _ = write!(&mut (*err_buf), "{}", error);
                    // Find first two sources that caused the error
                    let mut source1 = error.source();
                    let mut source0 = source1.and_then(|s| s.source());
                    while let Some(source) = source0.and_then(|s| s.source()) {
                        source1 = source0;
                        source0 = Some(source);
                    }
                    match (source1, source0) {
                        (_, Some(error0))
                            if error0.to_string().contains("\nstack traceback:\n") =>
                        {
                            let _ = write!(&mut (*err_buf), "\ncaused by: {}", error0);
                        }
                        (Some(error1), Some(error0)) => {
                            let _ = write!(&mut (*err_buf), "\ncaused by: {}", error0);
                            let s = error1.to_string();
                            if let Some(traceback) = s.split_once("\nstack traceback:\n") {
                                let _ =
                                    write!(&mut (*err_buf), "\nstack traceback:\n{}", traceback.1);
                            }
                        }
                        (Some(error1), None) => {
                            let _ = write!(&mut (*err_buf), "\ncaused by: {}", error1);
                        }
                        _ => {}
                    }
                    Ok(err_buf)
                }
                Some(WrappedFailure::Panic(Some(ref panic))) => {
                    let err_buf_key = &ERROR_PRINT_BUFFER_KEY as *const u8 as *const c_void;
                    ffi::lua_rawgetp(state, ffi::LUA_REGISTRYINDEX, err_buf_key);
                    let err_buf = ffi::lua_touserdata(state, -1) as *mut String;
                    (*err_buf).clear();
                    ffi::lua_pop(state, 2);

                    if let Some(msg) = panic.downcast_ref::<&str>() {
                        let _ = write!(&mut (*err_buf), "{}", msg);
                    } else if let Some(msg) = panic.downcast_ref::<String>() {
                        let _ = write!(&mut (*err_buf), "{}", msg);
                    } else {
                        let _ = write!(&mut (*err_buf), "<panic>");
                    };
                    Ok(err_buf)
                }
                Some(WrappedFailure::Panic(None)) => Err(Error::PreviouslyResumedPanic),
                _ => {
                    // I'm not sure whether this is possible to trigger without bugs in mlua?
                    Err(Error::UserDataTypeMismatch)
                }
            }?;

            push_string(state, &*err_buf)?;
            (*err_buf).clear();

            Ok(1)
        })
    }

    init_gc_metatable::<WrappedFailure>(
        state,
        Some(|state| {
            ffi::lua_pushcfunction(state, error_tostring);
            rawset_field(state, -2, "__tostring")
        }),
    )?;

    // Create destructed userdata metatable

    unsafe extern "C" fn destructed_error(state: *mut ffi::lua_State) -> c_int {
        // TODO: Consider changing error to UserDataDestructed in v0.7
        callback_error(state, |_| Err(Error::CallbackDestructed))
    }

    push_table(state, 0, 26)?;
    ffi::lua_pushcfunction(state, destructed_error);
    for &method in &[
        "__add",
        "__sub",
        "__mul",
        "__div",
        "__mod",
        "__pow",
        "__unm",
        #[cfg(any(feature = "lua54", feature = "lua53"))]
        "__idiv",
        #[cfg(any(feature = "lua54", feature = "lua53"))]
        "__band",
        #[cfg(any(feature = "lua54", feature = "lua53"))]
        "__bor",
        #[cfg(any(feature = "lua54", feature = "lua53"))]
        "__bxor",
        #[cfg(any(feature = "lua54", feature = "lua53"))]
        "__bnot",
        #[cfg(any(feature = "lua54", feature = "lua53"))]
        "__shl",
        #[cfg(any(feature = "lua54", feature = "lua53"))]
        "__shr",
        "__concat",
        "__len",
        "__eq",
        "__lt",
        "__le",
        "__index",
        "__newindex",
        "__call",
        "__tostring",
        #[cfg(any(feature = "lua54", feature = "lua53", feature = "lua52", feature = "lua-factorio"))]
        "__pairs",
        #[cfg(any(feature = "lua53", feature = "lua52", feature = "lua-factorio"))]
        "__ipairs",
        #[cfg(feature = "lua54")]
        "__close",
    ] {
        ffi::lua_pushvalue(state, -1);
        rawset_field(state, -3, method)?;
    }
    ffi::lua_pop(state, 1);

    protect_lua!(state, 1, 0, fn(state) {
        let destructed_mt_key = &DESTRUCTED_USERDATA_METATABLE as *const u8 as *const c_void;
        ffi::lua_rawsetp(state, ffi::LUA_REGISTRYINDEX, destructed_mt_key);
    })?;

    // Create error print buffer
    init_gc_metatable::<String>(state, None)?;
    push_gc_userdata(state, String::new())?;
    protect_lua!(state, 1, 0, fn(state) {
        let err_buf_key = &ERROR_PRINT_BUFFER_KEY as *const u8 as *const c_void;
        ffi::lua_rawsetp(state, ffi::LUA_REGISTRYINDEX, err_buf_key);
    })?;

    Ok(())
}

pub(crate) enum WrappedFailure {
    Error(Error),
    Panic(Option<Box<dyn Any + Send + 'static>>),
}

// Converts the given lua value to a string in a reasonable format without causing a Lua error or
// panicking.
pub(crate) unsafe fn to_string(state: *mut ffi::lua_State, index: c_int) -> String {
    match ffi::lua_type(state, index) {
        ffi::LUA_TNONE => "<none>".to_string(),
        ffi::LUA_TNIL => "<nil>".to_string(),
        ffi::LUA_TBOOLEAN => (ffi::lua_toboolean(state, index) != 1).to_string(),
        ffi::LUA_TLIGHTUSERDATA => {
            format!("<lightuserdata {:?}>", ffi::lua_topointer(state, index))
        }
        ffi::LUA_TNUMBER => {
            let mut isint = 0;
            let i = ffi::lua_tointegerx(state, -1, &mut isint);
            if isint == 0 {
                ffi::lua_tonumber(state, index).to_string()
            } else {
                i.to_string()
            }
        }
        ffi::LUA_TSTRING => {
            let mut size = 0;
            // This will not trigger a 'm' error, because the reference is guaranteed to be of
            // string type
            let data = ffi::lua_tolstring(state, index, &mut size);
            String::from_utf8_lossy(slice::from_raw_parts(data as *const u8, size)).into_owned()
        }
        ffi::LUA_TTABLE => format!("<table {:?}>", ffi::lua_topointer(state, index)),
        ffi::LUA_TFUNCTION => format!("<function {:?}>", ffi::lua_topointer(state, index)),
        ffi::LUA_TUSERDATA => format!("<userdata {:?}>", ffi::lua_topointer(state, index)),
        ffi::LUA_TTHREAD => format!("<thread {:?}>", ffi::lua_topointer(state, index)),
        _ => "<unknown>".to_string(),
    }
}

pub(crate) unsafe fn get_destructed_userdata_metatable(state: *mut ffi::lua_State) {
    let key = &DESTRUCTED_USERDATA_METATABLE as *const u8 as *const c_void;
    ffi::lua_rawgetp(state, ffi::LUA_REGISTRYINDEX, key);
}

static DESTRUCTED_USERDATA_METATABLE: u8 = 0;
static ERROR_PRINT_BUFFER_KEY: u8 = 0;<|MERGE_RESOLUTION|>--- conflicted
+++ resolved
@@ -242,13 +242,6 @@
                 ffi::LUA_ERRGCMM => Error::GarbageCollectorError(err_string),
                 _ => mlua_panic!("unrecognized lua error code"),
             }
-<<<<<<< HEAD
-            ffi::LUA_ERRMEM => Error::MemoryError(err_string),
-            #[cfg(any(feature = "lua53", feature = "lua52", feature = "lua-factorio"))]
-            ffi::LUA_ERRGCMM => Error::GarbageCollectorError(err_string),
-            _ => mlua_panic!("unrecognized lua error code"),
-=======
->>>>>>> 09af3e02
         }
     }
 }
