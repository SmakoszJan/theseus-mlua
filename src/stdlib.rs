use std::ops::{BitAnd, BitAndAssign, BitOr, BitOrAssign, BitXor, BitXorAssign};
use std::u32;

/// Flags describing the set of lua standard libraries to load.
#[derive(Copy, Clone, Debug, Eq, Ord, PartialEq, PartialOrd)]
pub struct StdLib(u32);

impl StdLib {
    /// [`coroutine`](https://www.lua.org/manual/5.4/manual.html#6.2) library
    ///
    /// Requires `feature = "lua54/lua53/lua52/luau"`
    #[cfg(any(
        feature = "lua54",
        feature = "lua53",
        feature = "lua52",
        feature = "luau"
    ))]
    pub const COROUTINE: StdLib = StdLib(1);
    /// [`table`](https://www.lua.org/manual/5.4/manual.html#6.6) library
    pub const TABLE: StdLib = StdLib(1 << 1);
<<<<<<< HEAD
    /// [`io`](https://www.lua.org/manual/5.3/manual.html#6.8) library
    ///
    /// Not compatible with `feature = "lua-factorio"`
    #[cfg(not(feature = "lua-factorio"))]
    pub const IO: StdLib = StdLib(1 << 2);
    /// [`os`](https://www.lua.org/manual/5.3/manual.html#6.9) library
    ///
    /// Not compatible with `feature = "lua-factorio"`
    #[cfg(not(feature = "lua-factorio"))]
=======
    /// [`io`](https://www.lua.org/manual/5.4/manual.html#6.8) library
    #[cfg(not(feature = "luau"))]
    #[cfg_attr(docsrs, doc(cfg(not(feature = "luau"))))]
    pub const IO: StdLib = StdLib(1 << 2);
    /// [`os`](https://www.lua.org/manual/5.4/manual.html#6.9) library
>>>>>>> de1cfa07
    pub const OS: StdLib = StdLib(1 << 3);
    /// [`string`](https://www.lua.org/manual/5.4/manual.html#6.4) library
    pub const STRING: StdLib = StdLib(1 << 4);
    /// [`utf8`](https://www.lua.org/manual/5.4/manual.html#6.5) library
    ///
    /// Requires `feature = "lua54/lua53/luau"`
    #[cfg(any(feature = "lua54", feature = "lua53", feature = "luau"))]
    pub const UTF8: StdLib = StdLib(1 << 5);
    /// [`bit`](https://www.lua.org/manual/5.2/manual.html#6.7) library
    ///
<<<<<<< HEAD
    /// Requires `feature = "lua52/lua-factorio/luajit"`
    #[cfg(any(feature = "lua52", feature = "lua-factorio", feature = "luajit", doc))]
=======
    /// Requires `feature = "lua52/luajit/luau"`
    #[cfg(any(feature = "lua52", feature = "luajit", feature = "luau", doc))]
>>>>>>> de1cfa07
    pub const BIT: StdLib = StdLib(1 << 6);
    /// [`math`](https://www.lua.org/manual/5.4/manual.html#6.7) library
    pub const MATH: StdLib = StdLib(1 << 7);
    /// [`package`](https://www.lua.org/manual/5.4/manual.html#6.3) library
    #[cfg(not(feature = "luau"))]
    #[cfg_attr(docsrs, doc(cfg(not(feature = "luau"))))]
    pub const PACKAGE: StdLib = StdLib(1 << 8);
    /// [`jit`](http://luajit.org/ext_jit.html) library
    ///
    /// Requires `feature = "luajit"`
    #[cfg(any(feature = "luajit", doc))]
    pub const JIT: StdLib = StdLib(1 << 9);

    /// (**unsafe**) [`ffi`](http://luajit.org/ext_ffi.html) library
    ///
    /// Requires `feature = "luajit"`
    #[cfg(any(feature = "luajit", doc))]
    pub const FFI: StdLib = StdLib(1 << 30);
    /// (**unsafe**) [`debug`](https://www.lua.org/manual/5.4/manual.html#6.10) library
    pub const DEBUG: StdLib = StdLib(1 << 31);

    /// No libraries
    pub const NONE: StdLib = StdLib(0);
    /// (**unsafe**) All standard libraries
    pub const ALL: StdLib = StdLib(u32::MAX);
    /// The safe subset of the standard libraries
    pub const ALL_SAFE: StdLib = StdLib((1 << 30) - 1);

    pub fn contains(self, lib: Self) -> bool {
        (self & lib).0 != 0
    }
}

impl BitAnd for StdLib {
    type Output = Self;
    fn bitand(self, rhs: Self) -> Self::Output {
        StdLib(self.0 & rhs.0)
    }
}

impl BitAndAssign for StdLib {
    fn bitand_assign(&mut self, rhs: Self) {
        *self = StdLib(self.0 & rhs.0)
    }
}

impl BitOr for StdLib {
    type Output = Self;
    fn bitor(self, rhs: Self) -> Self::Output {
        StdLib(self.0 | rhs.0)
    }
}

impl BitOrAssign for StdLib {
    fn bitor_assign(&mut self, rhs: Self) {
        *self = StdLib(self.0 | rhs.0)
    }
}

impl BitXor for StdLib {
    type Output = Self;
    fn bitxor(self, rhs: Self) -> Self::Output {
        StdLib(self.0 ^ rhs.0)
    }
}

impl BitXorAssign for StdLib {
    fn bitxor_assign(&mut self, rhs: Self) {
        *self = StdLib(self.0 ^ rhs.0)
    }
}<|MERGE_RESOLUTION|>--- conflicted
+++ resolved
@@ -18,23 +18,14 @@
     pub const COROUTINE: StdLib = StdLib(1);
     /// [`table`](https://www.lua.org/manual/5.4/manual.html#6.6) library
     pub const TABLE: StdLib = StdLib(1 << 1);
-<<<<<<< HEAD
-    /// [`io`](https://www.lua.org/manual/5.3/manual.html#6.8) library
+    /// [`io`](https://www.lua.org/manual/5.4/manual.html#6.8) library
+    #[cfg(not(any(feature = "luau", feature = "lua-factorio")))]
+    #[cfg_attr(docsrs, doc(cfg(not(any(feature = "luau", feature = "lua-factorio")))))]
+    pub const IO: StdLib = StdLib(1 << 2);
+    /// [`os`](https://www.lua.org/manual/5.4/manual.html#6.9) library
     ///
     /// Not compatible with `feature = "lua-factorio"`
     #[cfg(not(feature = "lua-factorio"))]
-    pub const IO: StdLib = StdLib(1 << 2);
-    /// [`os`](https://www.lua.org/manual/5.3/manual.html#6.9) library
-    ///
-    /// Not compatible with `feature = "lua-factorio"`
-    #[cfg(not(feature = "lua-factorio"))]
-=======
-    /// [`io`](https://www.lua.org/manual/5.4/manual.html#6.8) library
-    #[cfg(not(feature = "luau"))]
-    #[cfg_attr(docsrs, doc(cfg(not(feature = "luau"))))]
-    pub const IO: StdLib = StdLib(1 << 2);
-    /// [`os`](https://www.lua.org/manual/5.4/manual.html#6.9) library
->>>>>>> de1cfa07
     pub const OS: StdLib = StdLib(1 << 3);
     /// [`string`](https://www.lua.org/manual/5.4/manual.html#6.4) library
     pub const STRING: StdLib = StdLib(1 << 4);
@@ -45,13 +36,8 @@
     pub const UTF8: StdLib = StdLib(1 << 5);
     /// [`bit`](https://www.lua.org/manual/5.2/manual.html#6.7) library
     ///
-<<<<<<< HEAD
-    /// Requires `feature = "lua52/lua-factorio/luajit"`
-    #[cfg(any(feature = "lua52", feature = "lua-factorio", feature = "luajit", doc))]
-=======
-    /// Requires `feature = "lua52/luajit/luau"`
-    #[cfg(any(feature = "lua52", feature = "luajit", feature = "luau", doc))]
->>>>>>> de1cfa07
+    /// Requires `feature = "lua52/luajit/luau/lua-factorio"`
+    #[cfg(any(feature = "lua52", feature = "luajit", feature = "luau", feature = "lua-factorio", doc))]
     pub const BIT: StdLib = StdLib(1 << 6);
     /// [`math`](https://www.lua.org/manual/5.4/manual.html#6.7) library
     pub const MATH: StdLib = StdLib(1 << 7);
