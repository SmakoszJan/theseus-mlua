--- conflicted
+++ resolved
@@ -24,12 +24,6 @@
 use crate::util::{check_stack, get_userdata, take_userdata, StackGuard};
 use crate::value::{FromLua, FromLuaMulti, ToLua, ToLuaMulti};
 
-<<<<<<< HEAD
-#[cfg(any(feature = "lua52", feature = "lua-factorio", feature = "lua51", feature = "luajit"))]
-use crate::value::Value;
-
-=======
->>>>>>> de1cfa07
 #[cfg(feature = "async")]
 use crate::types::AsyncCallback;
 
@@ -108,18 +102,14 @@
     ///
     /// This is not an operator, but it will be called by the built-in `pairs` function.
     ///
-<<<<<<< HEAD
     /// Requires `feature = "lua54/lua53/lua52/lua-factorio"`
-    #[cfg(any(feature = "lua54", feature = "lua53", feature = "lua52", feature = "lua-factorio", doc))]
-=======
-    /// Requires `feature = "lua54/lua53/lua52"`
     #[cfg(any(
         feature = "lua54",
         feature = "lua53",
         feature = "lua52",
         feature = "luajit52",
+        feature = "lua-factorio",
     ))]
->>>>>>> de1cfa07
     Pairs,
     /// The `__ipairs` metamethod.
     ///
@@ -128,11 +118,7 @@
     /// Requires `feature = "lua52/lua-factorio"`
     ///
     /// [`ipairs`]: https://www.lua.org/manual/5.2/manual.html#pdf-ipairs
-<<<<<<< HEAD
-    #[cfg(any(feature = "lua52", feature = "lua-factorio", doc))]
-=======
-    #[cfg(any(feature = "lua52", feature = "luajit52", doc))]
->>>>>>> de1cfa07
+    #[cfg(any(feature = "lua52", feature = "luajit52", feature = "lua-factorio", doc))]
     IPairs,
     /// The `__close` metamethod.
     ///
@@ -209,20 +195,15 @@
             MetaMethod::Call => "__call",
             MetaMethod::ToString => "__tostring",
 
-<<<<<<< HEAD
-            #[cfg(any(feature = "lua54", feature = "lua53", feature = "lua52", feature = "lua-factorio"))]
-            MetaMethod::Pairs => "__pairs",
-            #[cfg(any(feature = "lua52", feature = "lua-factorio"))]
-=======
             #[cfg(any(
                 feature = "lua54",
                 feature = "lua53",
                 feature = "lua52",
-                feature = "luajit52"
+                feature = "luajit52",
+                feature = "lua-factorio"
             ))]
             MetaMethod::Pairs => "__pairs",
-            #[cfg(any(feature = "lua52", feature = "luajit52"))]
->>>>>>> de1cfa07
+            #[cfg(any(feature = "lua52", feature = "luajit52", feature = "lua-factorio"))]
             MetaMethod::IPairs => "__ipairs",
 
             #[cfg(feature = "lua54")]
@@ -282,20 +263,15 @@
             "__call" => MetaMethod::Call,
             "__tostring" => MetaMethod::ToString,
 
-<<<<<<< HEAD
-            #[cfg(any(feature = "lua54", feature = "lua53", feature = "lua52", feature = "lua-factorio"))]
-            "__pairs" => MetaMethod::Pairs,
-            #[cfg(any(feature = "lua52", feature = "lua-factorio"))]
-=======
             #[cfg(any(
                 feature = "lua54",
                 feature = "lua53",
                 feature = "lua52",
-                feature = "luajit52"
+                feature = "luajit52",
+                feature = "lua-factorio"
             ))]
             "__pairs" => MetaMethod::Pairs,
-            #[cfg(any(feature = "lua52", feature = "luajit52"))]
->>>>>>> de1cfa07
+            #[cfg(any(feature = "lua52", feature = "luajit52", feature = "lua-factorio"))]
             "__ipairs" => MetaMethod::IPairs,
 
             #[cfg(feature = "lua54")]
@@ -926,18 +902,6 @@
         }
 
         let lua = self.0.lua;
-<<<<<<< HEAD
-        #[cfg(any(feature = "lua52", feature = "lua-factorio", feature = "lua51", feature = "luajit"))]
-        let v = {
-            // Lua <= 5.2 allows to store only a table. Then we will wrap the value.
-            let t = lua.create_table_with_capacity(1, 0)?;
-            t.raw_set(1, v)?;
-            Value::Table(t)
-        };
-        #[cfg(any(feature = "lua54", feature = "lua53"))]
-        let v = v.to_lua(lua)?;
-=======
->>>>>>> de1cfa07
         unsafe {
             let _sg = StackGuard::new(lua.state);
             check_stack(lua.state, 5)?;
@@ -997,19 +961,6 @@
             check_stack(lua.state, 4)?;
 
             lua.push_userdata_ref(&self.0)?;
-<<<<<<< HEAD
-            ffi::lua_getuservalue(lua.state, -1);
-            lua.pop_value()
-        };
-        #[cfg(any(feature = "lua52", feature = "lua-factorio", feature = "lua51", feature = "luajit"))]
-        return match <Option<Table>>::from_lua(res, lua)? {
-            Some(t) => t.get(1),
-            None => V::from_lua(Value::Nil, lua),
-        };
-        #[cfg(any(feature = "lua54", feature = "lua53"))]
-        V::from_lua(res, lua)
-=======
-
             #[cfg(feature = "lua54")]
             if n < USER_VALUE_MAXSLOT {
                 ffi::lua_getiuservalue(lua.state, -1, n as c_int);
@@ -1101,7 +1052,6 @@
 
             V::from_lua(lua.pop_value(), lua)
         }
->>>>>>> de1cfa07
     }
 
     /// Returns a metatable of this `UserData`.
