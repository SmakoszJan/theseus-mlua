--- conflicted
+++ resolved
@@ -119,7 +119,10 @@
     ///
     /// [`ipairs`]: https://www.lua.org/manual/5.2/manual.html#pdf-ipairs
     #[cfg(any(feature = "lua52", feature = "luajit52", feature = "lua-factorio", doc))]
-    #[cfg_attr(docsrs, doc(cfg(any(feature = "lua52", feature = "luajit52", feature = "lua-factorio"))))]
+    #[cfg_attr(
+        docsrs,
+        doc(cfg(any(feature = "lua52", feature = "luajit52", feature = "lua-factorio")))
+    )]
     IPairs,
     /// The `__iter` metamethod.
     ///
@@ -216,62 +219,6 @@
             MetaMethod::Close => "__close",
         }
     }
-<<<<<<< HEAD
-}
-
-impl From<StdString> for MetaMethod {
-    fn from(name: StdString) -> Self {
-        match name.as_str() {
-            "__add" => MetaMethod::Add,
-            "__sub" => MetaMethod::Sub,
-            "__mul" => MetaMethod::Mul,
-            "__div" => MetaMethod::Div,
-            "__mod" => MetaMethod::Mod,
-            "__pow" => MetaMethod::Pow,
-            "__unm" => MetaMethod::Unm,
-
-            #[cfg(any(feature = "lua54", feature = "lua53"))]
-            "__idiv" => MetaMethod::IDiv,
-            #[cfg(any(feature = "lua54", feature = "lua53"))]
-            "__band" => MetaMethod::BAnd,
-            #[cfg(any(feature = "lua54", feature = "lua53"))]
-            "__bor" => MetaMethod::BOr,
-            #[cfg(any(feature = "lua54", feature = "lua53"))]
-            "__bxor" => MetaMethod::BXor,
-            #[cfg(any(feature = "lua54", feature = "lua53"))]
-            "__bnot" => MetaMethod::BNot,
-            #[cfg(any(feature = "lua54", feature = "lua53"))]
-            "__shl" => MetaMethod::Shl,
-            #[cfg(any(feature = "lua54", feature = "lua53"))]
-            "__shr" => MetaMethod::Shr,
-
-            "__concat" => MetaMethod::Concat,
-            "__len" => MetaMethod::Len,
-            "__eq" => MetaMethod::Eq,
-            "__lt" => MetaMethod::Lt,
-            "__le" => MetaMethod::Le,
-            "__index" => MetaMethod::Index,
-            "__newindex" => MetaMethod::NewIndex,
-            "__call" => MetaMethod::Call,
-            "__tostring" => MetaMethod::ToString,
-
-            #[cfg(any(
-                feature = "lua54",
-                feature = "lua53",
-                feature = "lua52",
-                feature = "luajit52",
-                feature = "lua-factorio"
-            ))]
-            "__pairs" => MetaMethod::Pairs,
-            #[cfg(any(feature = "lua52", feature = "luajit52", feature = "lua-factorio"))]
-            "__ipairs" => MetaMethod::IPairs,
-            #[cfg(feature = "luau")]
-            "__iter" => MetaMethod::Iter,
-
-            #[cfg(feature = "lua54")]
-            "__close" => MetaMethod::Close,
-=======
->>>>>>> 1ac98e7d
 
     pub(crate) fn validate(name: &str) -> Result<&str> {
         match name {
