use std::any::{Any, TypeId};
use std::cell::{Ref, RefCell, RefMut, UnsafeCell};
use std::collections::HashMap;
use std::ffi::CString;
use std::fmt;
use std::marker::PhantomData;
use std::os::raw::{c_char, c_int, c_void};
use std::panic::{catch_unwind, resume_unwind, AssertUnwindSafe, Location};
use std::sync::{Arc, Mutex, RwLock};
use std::{mem, ptr, str};

use rustc_hash::FxHashMap;

use crate::error::{Error, Result};
use crate::ffi;
use crate::function::Function;
use crate::hook::{Debug, HookTriggers};
use crate::scope::Scope;
use crate::stdlib::StdLib;
use crate::string::String;
use crate::table::Table;
use crate::thread::Thread;
use crate::types::{
    Callback, CallbackUpvalue, DestructedUserdataMT, HookCallback, Integer, LightUserData, LuaRef,
    MaybeSend, Number, RegistryKey,
};
use crate::userdata::{
    AnyUserData, MetaMethod, UserData, UserDataCell, UserDataFields, UserDataMethods,
};
use crate::util::{
    self, assert_stack, callback_error, check_stack, get_destructed_userdata_metatable,
    get_gc_metatable, get_gc_userdata, get_main_state, get_userdata, init_error_registry,
    init_gc_metatable, init_userdata_metatable, pop_error, push_gc_userdata, push_string,
    push_table, rawset_field, safe_pcall, safe_xpcall, StackGuard, WrappedFailure,
};
use crate::value::{FromLua, FromLuaMulti, MultiValue, Nil, ToLua, ToLuaMulti, Value};

#[cfg(not(feature = "lua54"))]
use crate::util::push_userdata;
#[cfg(feature = "lua54")]
use {
    crate::{types::WarnCallback, userdata::USER_VALUE_MAXSLOT, util::push_userdata_uv},
    std::ffi::CStr,
};

#[cfg(not(feature = "send"))]
use std::rc::Rc;

#[cfg(feature = "async")]
use {
    crate::types::{AsyncCallback, AsyncCallbackUpvalue, AsyncPollUpvalue},
    futures_core::{
        future::{Future, LocalBoxFuture},
        task::{Context, Poll, Waker},
    },
    futures_task::noop_waker,
    futures_util::future::{self, TryFutureExt},
};

#[cfg(feature = "serialize")]
use serde::Serialize;

/// Top level Lua struct which holds the Lua state itself.
pub struct Lua {
    pub(crate) state: *mut ffi::lua_State,
    main_state: Option<*mut ffi::lua_State>,
    extra: Arc<UnsafeCell<ExtraData>>,
    ephemeral: bool,
    safe: bool,
    // Lua has lots of interior mutability, should not be RefUnwindSafe
    _no_ref_unwind_safe: PhantomData<UnsafeCell<()>>,
}

// Data associated with the Lua.
struct ExtraData {
    registered_userdata: FxHashMap<TypeId, c_int>,
    registered_userdata_mt: FxHashMap<*const c_void, Option<TypeId>>,
    registry_unref_list: Arc<Mutex<Option<Vec<c_int>>>>,

    #[cfg(not(feature = "send"))]
    app_data: RefCell<HashMap<TypeId, Box<dyn Any>>>,
    #[cfg(feature = "send")]
    app_data: RefCell<HashMap<TypeId, Box<dyn Any + Send>>>,

    libs: StdLib,
    mem_info: Option<Box<MemoryInfo>>,
    safe: bool, // Same as in the Lua struct

    ref_thread: *mut ffi::lua_State,
    ref_stack_size: c_int,
    ref_stack_top: c_int,
    ref_free: Vec<c_int>,

    // Cache of `WrappedFailure` enums on the ref thread (as userdata)
    wrapped_failures_cache: Vec<c_int>,
    // Cache of recycled `MultiValue` containers
    multivalue_cache: Vec<MultiValue<'static>>,
    // Cache of recycled `Thread`s (coroutines)
    #[cfg(feature = "async")]
    recycled_thread_cache: Vec<c_int>,

    // Index of `Option<Waker>` userdata on the ref thread
    #[cfg(feature = "async")]
    ref_waker_idx: c_int,

    hook_callback: Option<HookCallback>,
    #[cfg(feature = "lua54")]
    warn_callback: Option<WarnCallback>,
}

#[cfg_attr(any(feature = "lua51", feature = "luajit"), allow(dead_code))]
struct MemoryInfo {
    used_memory: isize,
    memory_limit: isize,
}

/// Mode of the Lua garbage collector (GC).
///
/// In Lua 5.4 GC can work in two modes: incremental and generational.
/// Previous Lua versions support only incremental GC.
///
/// More information can be found in the Lua [documentation].
///
/// [documentation]: https://www.lua.org/manual/5.4/manual.html#2.5
#[derive(Clone, Copy, Debug, PartialEq, Eq)]
pub enum GCMode {
    Incremental,
    /// Requires `feature = "lua54"`
    #[cfg(any(feature = "lua54"))]
    Generational,
}

/// Controls Lua interpreter behavior such as Rust panics handling.
#[derive(Clone, Debug)]
#[non_exhaustive]
pub struct LuaOptions {
    /// Catch Rust panics when using [`pcall`]/[`xpcall`].
    ///
    /// If disabled, wraps these functions and automatically resumes panic if found.
    /// Also in Lua 5.1 adds ability to provide arguments to [`xpcall`] similar to Lua >= 5.2.
    ///
    /// If enabled, keeps [`pcall`]/[`xpcall`] unmodified.
    /// Panics are still automatically resumed if returned to the Rust side.
    ///
    /// Default: **true**
    ///
    /// [`pcall`]: https://www.lua.org/manual/5.4/manual.html#pdf-pcall
    /// [`xpcall`]: https://www.lua.org/manual/5.4/manual.html#pdf-xpcall
    pub catch_rust_panics: bool,

    /// Max size of thread (coroutine) object cache used to execute asynchronous functions.
    ///
    /// It works only on Lua 5.4 or LuaJIT (vendored) with [`lua_resetthread`] function,
    /// and allows to reuse old coroutines with reset state.
    ///
    /// Default: **0** (disabled)
    ///
    /// [`lua_resetthread`]: https://www.lua.org/manual/5.4/manual.html#lua_resetthread
    #[cfg(feature = "async")]
    #[cfg_attr(docsrs, doc(cfg(feature = "async")))]
    pub thread_cache_size: usize,
}

impl Default for LuaOptions {
    fn default() -> Self {
        LuaOptions::new()
    }
}

impl LuaOptions {
    /// Returns a new instance of `LuaOptions` with default parameters.
    pub const fn new() -> Self {
        LuaOptions {
            catch_rust_panics: true,
            #[cfg(feature = "async")]
            thread_cache_size: 0,
        }
    }

    /// Sets [`catch_rust_panics`] option.
    ///
    /// [`catch_rust_panics`]: #structfield.catch_rust_panics
    pub const fn catch_rust_panics(mut self, enabled: bool) -> Self {
        self.catch_rust_panics = enabled;
        self
    }

    /// Sets [`thread_cache_size`] option.
    ///
    /// [`thread_cache_size`]: #structfield.thread_cache_size
    #[cfg(feature = "async")]
    #[cfg_attr(docsrs, doc(cfg(feature = "async")))]
    pub const fn thread_cache_size(mut self, size: usize) -> Self {
        self.thread_cache_size = size;
        self
    }
}

#[cfg(feature = "async")]
pub(crate) static ASYNC_POLL_PENDING: u8 = 0;
pub(crate) static EXTRA_REGISTRY_KEY: u8 = 0;

const WRAPPED_FAILURES_CACHE_SIZE: usize = 16;
const MULTIVALUE_CACHE_SIZE: usize = 16;

/// Requires `feature = "send"`
#[cfg(feature = "send")]
#[cfg_attr(docsrs, doc(cfg(feature = "send")))]
unsafe impl Send for Lua {}

impl Drop for Lua {
    fn drop(&mut self) {
        unsafe {
            if !self.ephemeral {
                let extra = &mut *self.extra.get();
                let drain_iter = extra.wrapped_failures_cache.drain(..);
                #[cfg(feature = "async")]
                let drain_iter = drain_iter.chain(extra.recycled_thread_cache.drain(..));
                for index in drain_iter {
                    ffi::lua_pushnil(extra.ref_thread);
                    ffi::lua_replace(extra.ref_thread, index);
                    extra.ref_free.push(index);
                }
                #[cfg(feature = "async")]
                {
                    // Destroy Waker slot
                    ffi::lua_pushnil(extra.ref_thread);
                    ffi::lua_replace(extra.ref_thread, extra.ref_waker_idx);
                    extra.ref_free.push(extra.ref_waker_idx);
                }
                mlua_debug_assert!(
                    ffi::lua_gettop(extra.ref_thread) == extra.ref_stack_top
                        && extra.ref_stack_top as usize == extra.ref_free.len(),
                    "reference leak detected"
                );
                ffi::lua_close(mlua_expect!(self.main_state, "main_state is null"));
            }
        }
    }
}

impl Drop for ExtraData {
    fn drop(&mut self) {
        *mlua_expect!(self.registry_unref_list.lock(), "unref list poisoned") = None;
    }
}

impl fmt::Debug for Lua {
    fn fmt(&self, f: &mut fmt::Formatter) -> fmt::Result {
        write!(f, "Lua({:p})", self.state)
    }
}

impl Lua {
    /// Creates a new Lua state and loads the **safe** subset of the standard libraries.
    ///
    /// # Safety
    /// The created Lua state would have _some_ safety guarantees and would not allow to load unsafe
    /// standard libraries or C modules.
    ///
    /// See [`StdLib`] documentation for a list of unsafe modules that cannot be loaded.
    ///
    /// [`StdLib`]: crate::StdLib
    #[allow(clippy::new_without_default)]
    pub fn new() -> Lua {
        mlua_expect!(
            Self::new_with(StdLib::ALL_SAFE, LuaOptions::default()),
            "can't create new safe Lua state"
        )
    }

    /// Creates a new Lua state and loads all the standard libraries.
    ///
    /// # Safety
    /// The created Lua state would not have safety guarantees and would allow to load C modules.
    pub unsafe fn unsafe_new() -> Lua {
        Self::unsafe_new_with(StdLib::ALL, LuaOptions::default())
    }

    /// Creates a new Lua state and loads the specified safe subset of the standard libraries.
    ///
    /// Use the [`StdLib`] flags to specify the libraries you want to load.
    ///
    /// # Safety
    /// The created Lua state would have _some_ safety guarantees and would not allow to load unsafe
    /// standard libraries or C modules.
    ///
    /// See [`StdLib`] documentation for a list of unsafe modules that cannot be loaded.
    ///
    /// [`StdLib`]: crate::StdLib
    pub fn new_with(libs: StdLib, options: LuaOptions) -> Result<Lua> {
        if libs.contains(StdLib::DEBUG) {
            return Err(Error::SafetyError(
                "the unsafe `debug` module can't be loaded using safe `new_with`".to_string(),
            ));
        }
        #[cfg(feature = "luajit")]
        {
            if libs.contains(StdLib::FFI) {
                return Err(Error::SafetyError(
                    "the unsafe `ffi` module can't be loaded using safe `new_with`".to_string(),
                ));
            }
        }

        let mut lua = unsafe { Self::inner_new(libs, options) };

        if libs.contains(StdLib::PACKAGE) {
            mlua_expect!(lua.disable_c_modules(), "Error during disabling C modules");
        }
        lua.safe = true;
        unsafe { (*lua.extra.get()).safe = true };

        Ok(lua)
    }

    /// Creates a new Lua state and loads the specified subset of the standard libraries.
    ///
    /// Use the [`StdLib`] flags to specify the libraries you want to load.
    ///
    /// # Safety
    /// The created Lua state will not have safety guarantees and allow to load C modules.
    ///
    /// [`StdLib`]: crate::StdLib
    pub unsafe fn unsafe_new_with(libs: StdLib, options: LuaOptions) -> Lua {
        ffi::keep_lua_symbols();
        Self::inner_new(libs, options)
    }

    unsafe fn inner_new(libs: StdLib, options: LuaOptions) -> Lua {
        #[cfg_attr(any(feature = "lua51", feature = "luajit"), allow(dead_code))]
        unsafe extern "C" fn allocator(
            extra_data: *mut c_void,
            ptr: *mut c_void,
            osize: usize,
            nsize: usize,
        ) -> *mut c_void {
            use std::alloc;

            let mem_info = &mut *(extra_data as *mut MemoryInfo);

            if nsize == 0 {
                // Free memory
                if !ptr.is_null() {
                    let layout =
                        alloc::Layout::from_size_align_unchecked(osize, ffi::SYS_MIN_ALIGN);
                    alloc::dealloc(ptr as *mut u8, layout);
                    mem_info.used_memory -= osize as isize;
                }
                return ptr::null_mut();
            }

            // Are we fit to the memory limits?
            let mut mem_diff = nsize as isize;
            if !ptr.is_null() {
                mem_diff -= osize as isize;
            }
            let new_used_memory = mem_info.used_memory + mem_diff;
            if mem_info.memory_limit > 0 && new_used_memory > mem_info.memory_limit {
                return ptr::null_mut();
            }

            let new_layout = alloc::Layout::from_size_align_unchecked(nsize, ffi::SYS_MIN_ALIGN);

            if ptr.is_null() {
                // Allocate new memory
                let new_ptr = alloc::alloc(new_layout) as *mut c_void;
                if !new_ptr.is_null() {
                    mem_info.used_memory += mem_diff;
                }
                return new_ptr;
            }

            // Reallocate memory
            let old_layout = alloc::Layout::from_size_align_unchecked(osize, ffi::SYS_MIN_ALIGN);
            let new_ptr = alloc::realloc(ptr as *mut u8, old_layout, nsize) as *mut c_void;

            if !new_ptr.is_null() {
                mem_info.used_memory += mem_diff;
            } else if !ptr.is_null() && nsize < osize {
                // Should not happen
                alloc::handle_alloc_error(new_layout);
            }

            new_ptr
        }

        #[cfg(any(feature = "lua54", feature = "lua53", feature = "lua52", feature = "lua-factorio"))]
        let mut mem_info = Box::new(MemoryInfo {
            used_memory: 0,
            memory_limit: 0,
        });

        #[cfg(any(feature = "lua54", feature = "lua53", feature = "lua52", feature = "lua-factorio"))]
        let state = ffi::lua_newstate(allocator, &mut *mem_info as *mut MemoryInfo as *mut c_void);
        #[cfg(any(feature = "lua51", feature = "luajit"))]
        let state = ffi::luaL_newstate();

        ffi::luaL_requiref(state, cstr!("_G"), ffi::luaopen_base, 1);
        ffi::lua_pop(state, 1);

        let mut lua = Lua::init_from_ptr(state);
        lua.ephemeral = false;

        let extra = &mut *lua.extra.get();

        #[cfg(any(feature = "lua54", feature = "lua53", feature = "lua52", feature = "lua-factorio"))]
        {
            extra.mem_info = Some(mem_info);
        }

        mlua_expect!(
            load_from_std_lib(state, libs),
            "Error during loading standard libraries"
        );
        extra.libs |= libs;

        if !options.catch_rust_panics {
            mlua_expect!(
                (|| -> Result<()> {
                    let _sg = StackGuard::new(lua.state);

                    #[cfg(any(feature = "lua54", feature = "lua53", feature = "lua52", feature = "lua-factorio"))]
                    ffi::lua_rawgeti(lua.state, ffi::LUA_REGISTRYINDEX, ffi::LUA_RIDX_GLOBALS);
                    #[cfg(any(feature = "lua51", feature = "luajit"))]
                    ffi::lua_pushvalue(lua.state, ffi::LUA_GLOBALSINDEX);

                    ffi::lua_pushcfunction(lua.state, safe_pcall);
                    rawset_field(lua.state, -2, "pcall")?;

                    ffi::lua_pushcfunction(lua.state, safe_xpcall);
                    rawset_field(lua.state, -2, "xpcall")?;

                    Ok(())
                })(),
                "Error during applying option `catch_rust_panics`"
            )
        }

        #[cfg(feature = "async")]
        if options.thread_cache_size > 0 {
            extra.recycled_thread_cache = Vec::with_capacity(options.thread_cache_size);
        }

        lua
    }

    /// Constructs a new Lua instance from an existing raw state.
    ///
    /// Once called, a returned Lua state is cached in the registry and can be retrieved
    /// by calling this function again.
    #[allow(clippy::missing_safety_doc)]
    pub unsafe fn init_from_ptr(state: *mut ffi::lua_State) -> Lua {
        let maybe_main_state = get_main_state(state);
        let main_state = maybe_main_state.unwrap_or(state);
        let main_state_top = ffi::lua_gettop(main_state);

        if let Some(lua) = Lua::make_from_ptr(state) {
            return lua;
        }

        mlua_expect!(
            (|state| {
                init_error_registry(state)?;

                // Create the internal metatables and place them in the registry
                // to prevent them from being garbage collected.

                init_gc_metatable::<Arc<UnsafeCell<ExtraData>>>(state, None)?;
                init_gc_metatable::<Callback>(state, None)?;
                init_gc_metatable::<CallbackUpvalue>(state, None)?;
                #[cfg(feature = "async")]
                {
                    init_gc_metatable::<AsyncCallback>(state, None)?;
                    init_gc_metatable::<AsyncCallbackUpvalue>(state, None)?;
                    init_gc_metatable::<AsyncPollUpvalue>(state, None)?;
                    init_gc_metatable::<Option<Waker>>(state, None)?;
                }

                // Init serde metatables
                #[cfg(feature = "serialize")]
                crate::serde::init_metatables(state)?;

                Ok::<_, Error>(())
            })(main_state),
            "Error during Lua construction",
        );

        // Create ref stack thread and place it in the registry to prevent it from being garbage
        // collected.
        let ref_thread = mlua_expect!(
            protect_lua!(state, 0, 0, |state| {
                let thread = ffi::lua_newthread(state);
                ffi::luaL_ref(state, ffi::LUA_REGISTRYINDEX);
                thread
            }),
            "Error while creating ref thread",
        );

        // Create empty Waker slot on the ref thread
        #[cfg(feature = "async")]
        let ref_waker_idx = {
            mlua_expect!(
                push_gc_userdata::<Option<Waker>>(ref_thread, None),
                "Error while creating Waker slot"
            );
            ffi::lua_gettop(ref_thread)
        };
        let ref_stack_top = ffi::lua_gettop(ref_thread);

        // Create ExtraData

        let extra = Arc::new(UnsafeCell::new(ExtraData {
            registered_userdata: FxHashMap::default(),
            registered_userdata_mt: FxHashMap::default(),
            registry_unref_list: Arc::new(Mutex::new(Some(Vec::new()))),
            app_data: RefCell::new(HashMap::new()),
            ref_thread,
            libs: StdLib::NONE,
            mem_info: None,
            safe: false,
            // We need 1 extra stack space to move values in and out of the ref stack.
            ref_stack_size: ffi::LUA_MINSTACK - 1,
            ref_stack_top,
            ref_free: Vec::new(),
            wrapped_failures_cache: Vec::with_capacity(WRAPPED_FAILURES_CACHE_SIZE),
            multivalue_cache: Vec::with_capacity(MULTIVALUE_CACHE_SIZE),
            #[cfg(feature = "async")]
            recycled_thread_cache: Vec::new(),
            #[cfg(feature = "async")]
            ref_waker_idx,
            hook_callback: None,
            #[cfg(feature = "lua54")]
            warn_callback: None,
        }));

        mlua_expect!(
            (|state| {
                push_gc_userdata(state, Arc::clone(&extra))?;
                protect_lua!(main_state, 1, 0, fn(state) {
                    let extra_key = &EXTRA_REGISTRY_KEY as *const u8 as *const c_void;
                    ffi::lua_rawsetp(state, ffi::LUA_REGISTRYINDEX, extra_key);
                })
            })(main_state),
            "Error while storing extra data",
        );

        // Register `DestructedUserdataMT` type
        get_destructed_userdata_metatable(main_state);
        let destructed_mt_ptr = ffi::lua_topointer(main_state, -1);
        (*extra.get()).registered_userdata_mt.insert(
            destructed_mt_ptr,
            Some(TypeId::of::<DestructedUserdataMT>()),
        );
        ffi::lua_pop(main_state, 1);

        mlua_debug_assert!(
            ffi::lua_gettop(main_state) == main_state_top,
            "stack leak during creation"
        );
        assert_stack(main_state, ffi::LUA_MINSTACK);

        Lua {
            state,
            main_state: maybe_main_state,
            extra,
            ephemeral: true,
            safe: false,
            _no_ref_unwind_safe: PhantomData,
        }
    }

    /// Loads the specified subset of the standard libraries into an existing Lua state.
    ///
    /// Use the [`StdLib`] flags to specify the libraries you want to load.
    ///
    /// [`StdLib`]: crate::StdLib
    pub fn load_from_std_lib(&self, libs: StdLib) -> Result<()> {
        if self.safe && libs.contains(StdLib::DEBUG) {
            return Err(Error::SafetyError(
                "the unsafe `debug` module can't be loaded in safe mode".to_string(),
            ));
        }
        #[cfg(feature = "luajit")]
        {
            if self.safe && libs.contains(StdLib::FFI) {
                return Err(Error::SafetyError(
                    "the unsafe `ffi` module can't be loaded in safe mode".to_string(),
                ));
            }
        }

        let state = self.main_state.unwrap_or(self.state);
        let res = unsafe { load_from_std_lib(state, libs) };

        // If `package` library loaded into a safe lua state then disable C modules
        let extra = unsafe { &mut *self.extra.get() };
        let curr_libs = extra.libs;
        if self.safe && (curr_libs ^ (curr_libs | libs)).contains(StdLib::PACKAGE) {
            mlua_expect!(self.disable_c_modules(), "Error during disabling C modules");
        }
        extra.libs |= libs;

        res
    }

    /// Loads module `modname` into an existing Lua state using the specified entrypoint
    /// function.
    ///
    /// Internally calls the Lua function `func` with the string `modname` as an argument,
    /// sets the call result to `package.loaded[modname]` and returns copy of the result.
    ///
    /// If `package.loaded[modname]` value is not nil, returns copy of the value without
    /// calling the function.
    ///
    /// If the function does not return a non-nil value then this method assigns true to
    /// `package.loaded[modname]`.
    ///
    /// Behavior is similar to Lua's [`require`] function.
    ///
    /// [`require`]: https://www.lua.org/manual/5.4/manual.html#pdf-require
    pub fn load_from_function<'lua, S, T>(
        &'lua self,
        modname: &S,
        func: Function<'lua>,
    ) -> Result<T>
    where
        S: AsRef<[u8]> + ?Sized,
        T: FromLua<'lua>,
    {
        let loaded = unsafe {
            let _sg = StackGuard::new(self.state);
            check_stack(self.state, 2)?;
            protect_lua!(self.state, 0, 1, fn(state) {
                ffi::luaL_getsubtable(state, ffi::LUA_REGISTRYINDEX, cstr!("_LOADED"));
            })?;
            Table(self.pop_ref())
        };

        let modname = self.create_string(modname)?;
        let value = match loaded.raw_get(modname.clone())? {
            Value::Nil => {
                let result = match func.call(modname.clone())? {
                    Value::Nil => Value::Boolean(true),
                    res => res,
                };
                loaded.raw_set(modname, result.clone())?;
                result
            }
            res => res,
        };
        T::from_lua(value, self)
    }

    /// Unloads module `modname`.
    ///
    /// Removes module from the [`package.loaded`] table which allows to load it again.
    /// It does not support unloading binary Lua modules since they are internally cached and can be
    /// unloaded only by closing Lua state.
    ///
    /// [`package.loaded`]: https://www.lua.org/manual/5.4/manual.html#pdf-package.loaded
    pub fn unload<S>(&self, modname: &S) -> Result<()>
    where
        S: AsRef<[u8]> + ?Sized,
    {
        let loaded = unsafe {
            let _sg = StackGuard::new(self.state);
            check_stack(self.state, 2)?;
            protect_lua!(self.state, 0, 1, fn(state) {
                ffi::luaL_getsubtable(state, ffi::LUA_REGISTRYINDEX, cstr!("_LOADED"));
            })?;
            Table(self.pop_ref())
        };

        let modname = self.create_string(modname)?;
        loaded.raw_remove(modname)?;
        Ok(())
    }

    /// Consumes and leaks `Lua` object, returning a static reference `&'static Lua`.
    ///
    /// This function is useful when the `Lua` object is supposed to live for the remainder
    /// of the program's life.
    /// In particular in asynchronous context this will allow to spawn Lua tasks to execute
    /// in background.
    ///
    /// Dropping the returned reference will cause a memory leak. If this is not acceptable,
    /// the reference should first be wrapped with the [`Lua::from_static`] function producing a `Lua`.
    /// This `Lua` object can then be dropped which will properly release the allocated memory.
    ///
    /// [`Lua::from_static`]: #method.from_static
    pub fn into_static(self) -> &'static Self {
        Box::leak(Box::new(self))
    }

    /// Constructs a `Lua` from a static reference to it.
    ///
    /// # Safety
    /// This function is unsafe because improper use may lead to memory problems or undefined behavior.
    pub unsafe fn from_static(lua: &'static Lua) -> Self {
        *Box::from_raw(lua as *const Lua as *mut Lua)
    }

    // Executes module entrypoint function, which returns only one Value.
    // The returned value then pushed onto the stack.
    #[doc(hidden)]
    #[cfg(not(tarpaulin_include))]
    pub unsafe fn entrypoint<'lua, A, R, F>(self, func: F) -> Result<c_int>
    where
        A: FromLuaMulti<'lua>,
        R: ToLua<'lua>,
        F: 'static + MaybeSend + Fn(&'lua Lua, A) -> Result<R>,
    {
        let entrypoint_inner = |lua: &'lua Lua, func: F| {
            let nargs = ffi::lua_gettop(lua.state);
            check_stack(lua.state, 3)?;

            let mut args = MultiValue::new();
            args.reserve(nargs as usize);
            for _ in 0..nargs {
                args.push_front(lua.pop_value());
            }

            // We create callback rather than call `func` directly to catch errors
            // with attached stacktrace.
            let callback = lua.create_callback(Box::new(move |lua, args| {
                func(lua, A::from_lua_multi(args, lua)?)?.to_lua_multi(lua)
            }))?;
            callback.call(args)
        };

        match entrypoint_inner(mem::transmute(&self), func) {
            Ok(res) => {
                self.push_value(res)?;
                Ok(1)
            }
            Err(err) => {
                self.push_value(Value::Error(err))?;
                let state = self.state;
                // Lua (self) must be dropped before triggering longjmp
                drop(self);
                ffi::lua_error(state)
            }
        }
    }

    // A simple module entrypoint without arguments
    #[doc(hidden)]
    #[cfg(not(tarpaulin_include))]
    pub unsafe fn entrypoint1<'lua, R, F>(self, func: F) -> Result<c_int>
    where
        R: ToLua<'lua>,
        F: 'static + MaybeSend + Fn(&'lua Lua) -> Result<R>,
    {
        self.entrypoint(move |lua, _: ()| func(lua))
    }

    /// Sets a 'hook' function that will periodically be called as Lua code executes.
    ///
    /// When exactly the hook function is called depends on the contents of the `triggers`
    /// parameter, see [`HookTriggers`] for more details.
    ///
    /// The provided hook function can error, and this error will be propagated through the Lua code
    /// that was executing at the time the hook was triggered. This can be used to implement a
    /// limited form of execution limits by setting [`HookTriggers.every_nth_instruction`] and
    /// erroring once an instruction limit has been reached.
    ///
    /// # Example
    ///
    /// Shows each line number of code being executed by the Lua interpreter.
    ///
    /// ```
    /// # use mlua::{Lua, HookTriggers, Result};
    /// # fn main() -> Result<()> {
    /// let lua = Lua::new();
    /// lua.set_hook(HookTriggers::every_line(), |_lua, debug| {
    ///     println!("line {}", debug.curr_line());
    ///     Ok(())
    /// })?;
    ///
    /// lua.load(r#"
    ///     local x = 2 + 3
    ///     local y = x * 63
    ///     local z = string.len(x..", "..y)
    /// "#).exec()
    /// # }
    /// ```
    ///
    /// [`HookTriggers`]: crate::HookTriggers
    /// [`HookTriggers.every_nth_instruction`]: crate::HookTriggers::every_nth_instruction
    pub fn set_hook<F>(&self, triggers: HookTriggers, callback: F) -> Result<()>
    where
        F: 'static + MaybeSend + FnMut(&Lua, Debug) -> Result<()>,
    {
        unsafe extern "C" fn hook_proc(state: *mut ffi::lua_State, ar: *mut ffi::lua_Debug) {
            let lua = match Lua::make_from_ptr(state) {
                Some(lua) => lua,
                None => return,
            };
            let extra = lua.extra.get();
            callback_error_ext(state, extra, move |_| {
                let debug = Debug::new(&lua, ar);
                let hook_cb = (*lua.extra.get()).hook_callback.clone();
                let hook_cb = mlua_expect!(hook_cb, "no hook callback set in hook_proc");

                #[allow(clippy::match_wild_err_arm)]
                match hook_cb.try_lock() {
                    Ok(mut cb) => cb(&lua, debug),
                    Err(_) => {
                        mlua_panic!("Lua should not allow hooks to be called within another hook")
                    }
                }?;

                Ok(())
            })
        }

        let state = self.main_state.ok_or(Error::MainThreadNotAvailable)?;
        unsafe {
            (*self.extra.get()).hook_callback = Some(Arc::new(Mutex::new(callback)));
            ffi::lua_sethook(state, Some(hook_proc), triggers.mask(), triggers.count());
        }
        Ok(())
    }

    /// Remove any hook previously set by `set_hook`. This function has no effect if a hook was not
    /// previously set.
    pub fn remove_hook(&self) {
        // If main_state is not available, then sethook wasn't called.
        let state = match self.main_state {
            Some(state) => state,
            None => return,
        };
        unsafe {
            (*self.extra.get()).hook_callback = None;
            ffi::lua_sethook(state, None, 0, 0);
        }
    }

    /// Sets the warning function to be used by Lua to emit warnings.
    ///
    /// Requires `feature = "lua54"`
    #[cfg(feature = "lua54")]
    pub fn set_warning_function<F>(&self, callback: F)
    where
        F: 'static + MaybeSend + Fn(&Lua, &CStr, bool) -> Result<()>,
    {
        unsafe extern "C" fn warn_proc(ud: *mut c_void, msg: *const c_char, tocont: c_int) {
            let state = ud as *mut ffi::lua_State;
            let lua = match Lua::make_from_ptr(state) {
                Some(lua) => lua,
                None => return,
            };
            let extra = lua.extra.get();
            callback_error_ext(state, extra, move |_| {
                let cb = mlua_expect!(
                    (*lua.extra.get()).warn_callback.as_ref(),
                    "no warning callback set in warn_proc"
                );
                let msg = CStr::from_ptr(msg);
                cb(&lua, msg, tocont != 0)
            });
        }

        let state = self.main_state.unwrap_or(self.state);
        unsafe {
            (*self.extra.get()).warn_callback = Some(Box::new(callback));
            ffi::lua_setwarnf(state, Some(warn_proc), state as *mut c_void);
        }
    }

    /// Removes warning function previously set by `set_warning_function`.
    ///
    /// This function has no effect if a warning function was not previously set.
    ///
    /// Requires `feature = "lua54"`
    #[cfg(feature = "lua54")]
    pub fn remove_warning_function(&self) {
        let state = self.main_state.unwrap_or(self.state);
        unsafe {
            (*self.extra.get()).warn_callback = None;
            ffi::lua_setwarnf(state, None, ptr::null_mut());
        }
    }

    /// Emits a warning with the given message.
    ///
    /// A message in a call with `tocont` set to `true` should be continued in another call to this function.
    ///
    /// Requires `feature = "lua54"`
    #[cfg(feature = "lua54")]
    pub fn warning<S: Into<Vec<u8>>>(&self, msg: S, tocont: bool) -> Result<()> {
        let msg = CString::new(msg).map_err(|err| Error::RuntimeError(err.to_string()))?;
        unsafe { ffi::lua_warning(self.state, msg.as_ptr(), if tocont { 1 } else { 0 }) };
        Ok(())
    }

    /// Gets information about the interpreter runtime stack.
    ///
    /// This function returns [`Debug`] structure that can be used to get information about the function
    /// executing at a given level. Level `0` is the current running function, whereas level `n+1` is the
    /// function that has called level `n` (except for tail calls, which do not count in the stack).
    ///
    /// [`Debug`]: crate::hook::Debug
    pub fn inspect_stack(&self, level: usize) -> Option<Debug> {
        unsafe {
            let mut ar: ffi::lua_Debug = mem::zeroed();
            if ffi::lua_getstack(self.state, level as c_int, &mut ar) == 0 {
                return None;
            }
            Some(Debug::new_owned(self, ar))
        }
    }

    /// Returns the amount of memory (in bytes) currently used inside this Lua state.
    pub fn used_memory(&self) -> usize {
        unsafe {
            let state = self.main_state.unwrap_or(self.state);
            match &(*self.extra.get()).mem_info {
                Some(mem_info) => mem_info.used_memory as usize,
                None => {
                    // Get data from the Lua GC
                    let used_kbytes = ffi::lua_gc(state, ffi::LUA_GCCOUNT, 0);
                    let used_kbytes_rem = ffi::lua_gc(state, ffi::LUA_GCCOUNTB, 0);
                    (used_kbytes as usize) * 1024 + (used_kbytes_rem as usize)
                }
            }
        }
    }

    /// Sets a memory limit (in bytes) on this Lua state.
    ///
    /// Once an allocation occurs that would pass this memory limit,
    /// a `Error::MemoryError` is generated instead.
    /// Returns previous limit (zero means no limit).
    ///
    /// Does not work on module mode where Lua state is managed externally.
    ///
<<<<<<< HEAD
    /// Requires `feature = "lua54/lua53/lua52/lua-factorio"`
    #[cfg(any(feature = "lua54", feature = "lua53", feature = "lua52", feature = "lua-factorio", doc))]
=======
    /// Requires `feature = "lua54/lua53/lua52"`
    #[cfg(any(feature = "lua54", feature = "lua53", feature = "lua52"))]
>>>>>>> 30af045c
    pub fn set_memory_limit(&self, memory_limit: usize) -> Result<usize> {
        unsafe {
            match &mut (*self.extra.get()).mem_info {
                Some(mem_info) => {
                    let prev_limit = mem_info.memory_limit as usize;
                    mem_info.memory_limit = memory_limit as isize;
                    Ok(prev_limit)
                }
                None => Err(Error::MemoryLimitNotAvailable),
            }
        }
    }

    /// Returns true if the garbage collector is currently running automatically.
    ///
<<<<<<< HEAD
    /// Requires `feature = "lua54/lua53/lua52/lua-factorio"`
    #[cfg(any(feature = "lua54", feature = "lua53", feature = "lua52", feature = "lua-factorio", doc))]
=======
    /// Requires `feature = "lua54/lua53/lua52"`
    #[cfg(any(feature = "lua54", feature = "lua53", feature = "lua52"))]
>>>>>>> 30af045c
    pub fn gc_is_running(&self) -> bool {
        let state = self.main_state.unwrap_or(self.state);
        unsafe { ffi::lua_gc(state, ffi::LUA_GCISRUNNING, 0) != 0 }
    }

    /// Stop the Lua GC from running
    pub fn gc_stop(&self) {
        let state = self.main_state.unwrap_or(self.state);
        unsafe { ffi::lua_gc(state, ffi::LUA_GCSTOP, 0) };
    }

    /// Restarts the Lua GC if it is not running
    pub fn gc_restart(&self) {
        let state = self.main_state.unwrap_or(self.state);
        unsafe { ffi::lua_gc(state, ffi::LUA_GCRESTART, 0) };
    }

    /// Perform a full garbage-collection cycle.
    ///
    /// It may be necessary to call this function twice to collect all currently unreachable
    /// objects. Once to finish the current gc cycle, and once to start and finish the next cycle.
    pub fn gc_collect(&self) -> Result<()> {
        let state = self.main_state.unwrap_or(self.state);
        unsafe {
            check_stack(state, 3)?;
            protect_lua!(state, 0, 0, fn(state) ffi::lua_gc(state, ffi::LUA_GCCOLLECT, 0))
        }
    }

    /// Steps the garbage collector one indivisible step.
    ///
    /// Returns true if this has finished a collection cycle.
    pub fn gc_step(&self) -> Result<bool> {
        self.gc_step_kbytes(0)
    }

    /// Steps the garbage collector as though memory had been allocated.
    ///
    /// if `kbytes` is 0, then this is the same as calling `gc_step`. Returns true if this step has
    /// finished a collection cycle.
    pub fn gc_step_kbytes(&self, kbytes: c_int) -> Result<bool> {
        let state = self.main_state.unwrap_or(self.state);
        unsafe {
            check_stack(state, 3)?;
            protect_lua!(state, 0, 0, |state| {
                ffi::lua_gc(state, ffi::LUA_GCSTEP, kbytes) != 0
            })
        }
    }

    /// Sets the 'pause' value of the collector.
    ///
    /// Returns the previous value of 'pause'. More information can be found in the Lua
    /// [documentation][lua_doc].
    ///
    /// [lua_doc]: https://www.lua.org/manual/5.4/manual.html#2.5
    pub fn gc_set_pause(&self, pause: c_int) -> c_int {
        let state = self.main_state.unwrap_or(self.state);
        unsafe { ffi::lua_gc(state, ffi::LUA_GCSETPAUSE, pause) }
    }

    /// Sets the 'step multiplier' value of the collector.
    ///
    /// Returns the previous value of the 'step multiplier'. More information can be found in the
    /// Lua [documentation][lua_doc].
    ///
    /// [lua_doc]: https://www.lua.org/manual/5.4/manual.html#2.5
    pub fn gc_set_step_multiplier(&self, step_multiplier: c_int) -> c_int {
        let state = self.main_state.unwrap_or(self.state);
        unsafe { ffi::lua_gc(state, ffi::LUA_GCSETSTEPMUL, step_multiplier) }
    }

    /// Changes the collector to incremental mode with the given parameters.
    ///
    /// Returns the previous mode (always `GCMode::Incremental` in Lua < 5.4).
    /// More information can be found in the Lua [documentation][lua_doc].
    ///
    /// [lua_doc]: https://www.lua.org/manual/5.4/manual.html#2.5.1
    pub fn gc_inc(&self, pause: c_int, step_multiplier: c_int, step_size: c_int) -> GCMode {
        let state = self.main_state.unwrap_or(self.state);

        #[cfg(any(
            feature = "lua53",
            feature = "lua52",
            feature = "lua-factorio",
            feature = "lua51",
            feature = "luajit"
        ))]
        {
            if pause > 0 {
                unsafe { ffi::lua_gc(state, ffi::LUA_GCSETPAUSE, pause) };
            }
            if step_multiplier > 0 {
                unsafe { ffi::lua_gc(state, ffi::LUA_GCSETSTEPMUL, step_multiplier) };
            }
            let _ = step_size; // Ignored
            GCMode::Incremental
        }

        #[cfg(feature = "lua54")]
        let prev_mode =
            unsafe { ffi::lua_gc(state, ffi::LUA_GCINC, pause, step_multiplier, step_size) };
        #[cfg(feature = "lua54")]
        match prev_mode {
            ffi::LUA_GCINC => GCMode::Incremental,
            ffi::LUA_GCGEN => GCMode::Generational,
            _ => unreachable!(),
        }
    }

    /// Changes the collector to generational mode with the given parameters.
    ///
    /// Returns the previous mode. More information about the generational GC
    /// can be found in the Lua 5.4 [documentation][lua_doc].
    ///
    /// Requires `feature = "lua54"`
    ///
    /// [lua_doc]: https://www.lua.org/manual/5.4/manual.html#2.5.2
    #[cfg(any(feature = "lua54"))]
    pub fn gc_gen(&self, minor_multiplier: c_int, major_multiplier: c_int) -> GCMode {
        let state = self.main_state.unwrap_or(self.state);
        let prev_mode =
            unsafe { ffi::lua_gc(state, ffi::LUA_GCGEN, minor_multiplier, major_multiplier) };
        match prev_mode {
            ffi::LUA_GCGEN => GCMode::Generational,
            ffi::LUA_GCINC => GCMode::Incremental,
            _ => unreachable!(),
        }
    }

    /// Returns Lua source code as a `Chunk` builder type.
    ///
    /// In order to actually compile or run the resulting code, you must call [`Chunk::exec`] or
    /// similar on the returned builder. Code is not even parsed until one of these methods is
    /// called.
    ///
    /// If this `Lua` was created with [`unsafe_new`], `load` will automatically detect and load
    /// chunks of either text or binary type, as if passing `bt` mode to `luaL_loadbufferx`.
    ///
    /// [`Chunk::exec`]: crate::Chunk::exec
    /// [`unsafe_new`]: #method.unsafe_new
    #[track_caller]
    pub fn load<'lua, 'a, S>(&'lua self, source: &'a S) -> Chunk<'lua, 'a>
    where
        S: AsChunk<'lua> + ?Sized,
    {
        Chunk {
            lua: self,
            source: source.source(),
            name: match source.name() {
                Some(name) => Some(name),
                None => CString::new(Location::caller().to_string()).ok(),
            },
            env: source.env(self),
            mode: source.mode(),
        }
    }

    fn load_chunk<'lua>(
        &'lua self,
        source: &[u8],
        name: Option<&CString>,
        env: Option<Value<'lua>>,
        mode: Option<ChunkMode>,
    ) -> Result<Function<'lua>> {
        unsafe {
            let _sg = StackGuard::new(self.state);
            check_stack(self.state, 1)?;

            let mode_str = match mode {
                Some(ChunkMode::Binary) if self.safe => {
                    return Err(Error::SafetyError(
                        "binary chunks are disabled in safe mode".to_string(),
                    ))
                }
                Some(ChunkMode::Binary) => cstr!("b"),
                Some(ChunkMode::Text) => cstr!("t"),
                None if source.starts_with(ffi::LUA_SIGNATURE) && self.safe => {
                    return Err(Error::SafetyError(
                        "binary chunks are disabled in safe mode".to_string(),
                    ))
                }
                None => cstr!("bt"),
            };

            match ffi::luaL_loadbufferx(
                self.state,
                source.as_ptr() as *const c_char,
                source.len(),
                name.map(|n| n.as_ptr()).unwrap_or_else(ptr::null),
                mode_str,
            ) {
                ffi::LUA_OK => {
                    if let Some(env) = env {
                        self.push_value(env)?;
                        #[cfg(any(feature = "lua54", feature = "lua53", feature = "lua52", feature = "lua-factorio"))]
                        ffi::lua_setupvalue(self.state, -2, 1);
                        #[cfg(any(feature = "lua51", feature = "luajit"))]
                        ffi::lua_setfenv(self.state, -2);
                    }
                    Ok(Function(self.pop_ref()))
                }
                err => Err(pop_error(self.state, err)),
            }
        }
    }

    /// Create and return an interned Lua string. Lua strings can be arbitrary [u8] data including
    /// embedded nulls, so in addition to `&str` and `&String`, you can also pass plain `&[u8]`
    /// here.
    pub fn create_string<S>(&self, s: &S) -> Result<String>
    where
        S: AsRef<[u8]> + ?Sized,
    {
        unsafe {
            let _sg = StackGuard::new(self.state);
            check_stack(self.state, 3)?;
            push_string(self.state, s)?;
            Ok(String(self.pop_ref()))
        }
    }

    /// Creates and returns a new empty table.
    pub fn create_table(&self) -> Result<Table> {
        unsafe {
            let _sg = StackGuard::new(self.state);
            check_stack(self.state, 2)?;
            protect_lua!(self.state, 0, 1, fn(state) ffi::lua_newtable(state))?;
            Ok(Table(self.pop_ref()))
        }
    }

    /// Creates and returns a new empty table, with the specified capacity.
    /// `narr` is a hint for how many elements the table will have as a sequence;
    /// `nrec` is a hint for how many other elements the table will have.
    /// Lua may use these hints to preallocate memory for the new table.
    pub fn create_table_with_capacity(&self, narr: c_int, nrec: c_int) -> Result<Table> {
        unsafe {
            let _sg = StackGuard::new(self.state);
            check_stack(self.state, 3)?;
            push_table(self.state, narr, nrec)?;
            Ok(Table(self.pop_ref()))
        }
    }

    /// Creates a table and fills it with values from an iterator.
    pub fn create_table_from<'lua, K, V, I>(&'lua self, iter: I) -> Result<Table<'lua>>
    where
        K: ToLua<'lua>,
        V: ToLua<'lua>,
        I: IntoIterator<Item = (K, V)>,
    {
        unsafe {
            let _sg = StackGuard::new(self.state);
            check_stack(self.state, 6)?;

            let iter = iter.into_iter();
            let lower_bound = iter.size_hint().0;
            push_table(self.state, 0, lower_bound as c_int)?;
            for (k, v) in iter {
                self.push_value(k.to_lua(self)?)?;
                self.push_value(v.to_lua(self)?)?;
                protect_lua!(self.state, 3, 1, fn(state) ffi::lua_rawset(state, -3))?;
            }

            Ok(Table(self.pop_ref()))
        }
    }

    /// Creates a table from an iterator of values, using `1..` as the keys.
    pub fn create_sequence_from<'lua, T, I>(&'lua self, iter: I) -> Result<Table<'lua>>
    where
        T: ToLua<'lua>,
        I: IntoIterator<Item = T>,
    {
        unsafe {
            let _sg = StackGuard::new(self.state);
            check_stack(self.state, 5)?;

            let iter = iter.into_iter();
            let lower_bound = iter.size_hint().0;
            push_table(self.state, lower_bound as c_int, 0)?;
            for (i, v) in iter.enumerate() {
                self.push_value(v.to_lua(self)?)?;
                protect_lua!(self.state, 2, 1, |state| {
                    ffi::lua_rawseti(state, -2, (i + 1) as Integer);
                })?;
            }

            Ok(Table(self.pop_ref()))
        }
    }

    /// Wraps a Rust function or closure, creating a callable Lua function handle to it.
    ///
    /// The function's return value is always a `Result`: If the function returns `Err`, the error
    /// is raised as a Lua error, which can be caught using `(x)pcall` or bubble up to the Rust code
    /// that invoked the Lua code. This allows using the `?` operator to propagate errors through
    /// intermediate Lua code.
    ///
    /// If the function returns `Ok`, the contained value will be converted to one or more Lua
    /// values. For details on Rust-to-Lua conversions, refer to the [`ToLua`] and [`ToLuaMulti`]
    /// traits.
    ///
    /// # Examples
    ///
    /// Create a function which prints its argument:
    ///
    /// ```
    /// # use mlua::{Lua, Result};
    /// # fn main() -> Result<()> {
    /// # let lua = Lua::new();
    /// let greet = lua.create_function(|_, name: String| {
    ///     println!("Hello, {}!", name);
    ///     Ok(())
    /// });
    /// # let _ = greet;    // used
    /// # Ok(())
    /// # }
    /// ```
    ///
    /// Use tuples to accept multiple arguments:
    ///
    /// ```
    /// # use mlua::{Lua, Result};
    /// # fn main() -> Result<()> {
    /// # let lua = Lua::new();
    /// let print_person = lua.create_function(|_, (name, age): (String, u8)| {
    ///     println!("{} is {} years old!", name, age);
    ///     Ok(())
    /// });
    /// # let _ = print_person;    // used
    /// # Ok(())
    /// # }
    /// ```
    ///
    /// [`ToLua`]: crate::ToLua
    /// [`ToLuaMulti`]: crate::ToLuaMulti
    pub fn create_function<'lua, 'callback, A, R, F>(&'lua self, func: F) -> Result<Function<'lua>>
    where
        'lua: 'callback,
        A: FromLuaMulti<'callback>,
        R: ToLuaMulti<'callback>,
        F: 'static + MaybeSend + Fn(&'callback Lua, A) -> Result<R>,
    {
        self.create_callback(Box::new(move |lua, args| {
            func(lua, A::from_lua_multi(args, lua)?)?.to_lua_multi(lua)
        }))
    }

    /// Wraps a Rust mutable closure, creating a callable Lua function handle to it.
    ///
    /// This is a version of [`create_function`] that accepts a FnMut argument. Refer to
    /// [`create_function`] for more information about the implementation.
    ///
    /// [`create_function`]: #method.create_function
    pub fn create_function_mut<'lua, 'callback, A, R, F>(
        &'lua self,
        func: F,
    ) -> Result<Function<'lua>>
    where
        'lua: 'callback,
        A: FromLuaMulti<'callback>,
        R: ToLuaMulti<'callback>,
        F: 'static + MaybeSend + FnMut(&'callback Lua, A) -> Result<R>,
    {
        let func = RefCell::new(func);
        self.create_function(move |lua, args| {
            (&mut *func
                .try_borrow_mut()
                .map_err(|_| Error::RecursiveMutCallback)?)(lua, args)
        })
    }

    /// Wraps a C function, creating a callable Lua function handle to it.
    ///
    /// # Safety
    /// This function is unsafe because provides a way to execute unsafe C function.
    pub unsafe fn create_c_function(&self, func: ffi::lua_CFunction) -> Result<Function> {
        check_stack(self.state, 1)?;
        ffi::lua_pushcfunction(self.state, func);
        Ok(Function(self.pop_ref()))
    }

    /// Wraps a Rust async function or closure, creating a callable Lua function handle to it.
    ///
    /// While executing the function Rust will poll Future and if the result is not ready, call
    /// `yield()` passing internal representation of a `Poll::Pending` value.
    ///
    /// The function must be called inside Lua coroutine ([`Thread`]) to be able to suspend its execution.
    /// An executor should be used to poll [`AsyncThread`] and mlua will take a provided Waker
    /// in that case. Otherwise noop waker will be used if try to call the function outside of Rust
    /// executors.
    ///
    /// The family of `call_async()` functions takes care about creating [`Thread`].
    ///
    /// Requires `feature = "async"`
    ///
    /// # Examples
    ///
    /// Non blocking sleep:
    ///
    /// ```
    /// use std::time::Duration;
    /// use futures_timer::Delay;
    /// use mlua::{Lua, Result};
    ///
    /// async fn sleep(_lua: &Lua, n: u64) -> Result<&'static str> {
    ///     Delay::new(Duration::from_millis(n)).await;
    ///     Ok("done")
    /// }
    ///
    /// #[tokio::main]
    /// async fn main() -> Result<()> {
    ///     let lua = Lua::new();
    ///     lua.globals().set("sleep", lua.create_async_function(sleep)?)?;
    ///     let res: String = lua.load("return sleep(...)").call_async(100).await?; // Sleep 100ms
    ///     assert_eq!(res, "done");
    ///     Ok(())
    /// }
    /// ```
    ///
    /// [`Thread`]: crate::Thread
    /// [`AsyncThread`]: crate::AsyncThread
    #[cfg(feature = "async")]
    #[cfg_attr(docsrs, doc(cfg(feature = "async")))]
    pub fn create_async_function<'lua, 'callback, A, R, F, FR>(
        &'lua self,
        func: F,
    ) -> Result<Function<'lua>>
    where
        'lua: 'callback,
        A: FromLuaMulti<'callback>,
        R: ToLuaMulti<'callback>,
        F: 'static + MaybeSend + Fn(&'callback Lua, A) -> FR,
        FR: 'lua + Future<Output = Result<R>>,
    {
        self.create_async_callback(Box::new(move |lua, args| {
            let args = match A::from_lua_multi(args, lua) {
                Ok(args) => args,
                Err(e) => return Box::pin(future::err(e)),
            };
            Box::pin(func(lua, args).and_then(move |ret| future::ready(ret.to_lua_multi(lua))))
        }))
    }

    /// Wraps a Lua function into a new thread (or coroutine).
    ///
    /// Equivalent to `coroutine.create`.
    pub fn create_thread<'lua>(&'lua self, func: Function<'lua>) -> Result<Thread<'lua>> {
        unsafe {
            let _sg = StackGuard::new(self.state);
            check_stack(self.state, 3)?;

            let thread_state = protect_lua!(self.state, 0, 1, |state| ffi::lua_newthread(state))?;
            self.push_ref(&func.0);
            ffi::lua_xmove(self.state, thread_state, 1);

            Ok(Thread(self.pop_ref()))
        }
    }

    /// Wraps a Lua function into a new or recycled thread (coroutine).
    #[cfg(feature = "async")]
    pub(crate) fn create_recycled_thread<'lua>(
        &'lua self,
        func: Function<'lua>,
    ) -> Result<Thread<'lua>> {
        #[cfg(any(feature = "lua54", all(feature = "luajit", feature = "vendored")))]
        unsafe {
            let _sg = StackGuard::new(self.state);
            check_stack(self.state, 1)?;

            let extra = &mut *self.extra.get();
            if let Some(index) = extra.recycled_thread_cache.pop() {
                let thread_state = ffi::lua_tothread(extra.ref_thread, index);
                self.push_ref(&func.0);
                ffi::lua_xmove(self.state, thread_state, 1);
                return Ok(Thread(LuaRef { lua: self, index }));
            }
        };
        self.create_thread(func)
    }

    /// Resets thread (coroutine) and returns to the cache for later use.
    #[cfg(feature = "async")]
    #[cfg(any(feature = "lua54", all(feature = "luajit", feature = "vendored")))]
    pub(crate) fn recycle_thread<'lua>(&'lua self, thread: &mut Thread<'lua>) {
        unsafe {
            let extra = &mut *self.extra.get();
            let thread_state = ffi::lua_tothread(extra.ref_thread, thread.0.index);
            if extra.recycled_thread_cache.len() < extra.recycled_thread_cache.capacity()
                && ffi::lua_resetthread(self.state, thread_state) == ffi::LUA_OK
            {
                extra.recycled_thread_cache.push(thread.0.index);
                thread.0.index = 0;
            }
        }
    }

    /// Create a Lua userdata object from a custom userdata type.
    pub fn create_userdata<T>(&self, data: T) -> Result<AnyUserData>
    where
        T: 'static + MaybeSend + UserData,
    {
        unsafe { self.make_userdata(UserDataCell::new(data)) }
    }

    /// Create a Lua userdata object from a custom serializable userdata type.
    ///
    /// Requires `feature = "serialize"`
    #[cfg(feature = "serialize")]
    #[cfg_attr(docsrs, doc(cfg(feature = "serialize")))]
    pub fn create_ser_userdata<T>(&self, data: T) -> Result<AnyUserData>
    where
        T: 'static + MaybeSend + UserData + Serialize,
    {
        unsafe { self.make_userdata(UserDataCell::new_ser(data)) }
    }

    /// Returns a handle to the global environment.
    pub fn globals(&self) -> Table {
        unsafe {
            let _sg = StackGuard::new(self.state);
            assert_stack(self.state, 1);
            #[cfg(any(feature = "lua54", feature = "lua53", feature = "lua52", feature = "lua-factorio"))]
            ffi::lua_rawgeti(self.state, ffi::LUA_REGISTRYINDEX, ffi::LUA_RIDX_GLOBALS);
            #[cfg(any(feature = "lua51", feature = "luajit"))]
            ffi::lua_pushvalue(self.state, ffi::LUA_GLOBALSINDEX);
            Table(self.pop_ref())
        }
    }

    /// Returns a handle to the active `Thread`. For calls to `Lua` this will be the main Lua thread,
    /// for parameters given to a callback, this will be whatever Lua thread called the callback.
    pub fn current_thread(&self) -> Thread {
        unsafe {
            let _sg = StackGuard::new(self.state);
            assert_stack(self.state, 1);
            ffi::lua_pushthread(self.state);
            Thread(self.pop_ref())
        }
    }

    /// Calls the given function with a `Scope` parameter, giving the function the ability to create
    /// userdata and callbacks from rust types that are !Send or non-'static.
    ///
    /// The lifetime of any function or userdata created through `Scope` lasts only until the
    /// completion of this method call, on completion all such created values are automatically
    /// dropped and Lua references to them are invalidated. If a script accesses a value created
    /// through `Scope` outside of this method, a Lua error will result. Since we can ensure the
    /// lifetime of values created through `Scope`, and we know that `Lua` cannot be sent to another
    /// thread while `Scope` is live, it is safe to allow !Send datatypes and whose lifetimes only
    /// outlive the scope lifetime.
    ///
    /// Inside the scope callback, all handles created through Scope will share the same unique 'lua
    /// lifetime of the parent `Lua`. This allows scoped and non-scoped values to be mixed in
    /// API calls, which is very useful (e.g. passing a scoped userdata to a non-scoped function).
    /// However, this also enables handles to scoped values to be trivially leaked from the given
    /// callback. This is not dangerous, though!  After the callback returns, all scoped values are
    /// invalidated, which means that though references may exist, the Rust types backing them have
    /// dropped. `Function` types will error when called, and `AnyUserData` will be typeless. It
    /// would be impossible to prevent handles to scoped values from escaping anyway, since you
    /// would always be able to smuggle them through Lua state.
    pub fn scope<'lua, 'scope, R, F>(&'lua self, f: F) -> Result<R>
    where
        'lua: 'scope,
        R: 'static,
        F: FnOnce(&Scope<'lua, 'scope>) -> Result<R>,
    {
        f(&Scope::new(self))
    }

    /// An asynchronous version of [`scope`] that allows to create scoped async functions and
    /// execute them.
    ///
    /// Requires `feature = "async"`
    ///
    /// [`scope`]: #method.scope
    #[cfg(feature = "async")]
    #[cfg_attr(docsrs, doc(cfg(feature = "async")))]
    pub fn async_scope<'lua, 'scope, R, F, FR>(
        &'lua self,
        f: F,
    ) -> LocalBoxFuture<'scope, Result<R>>
    where
        'lua: 'scope,
        R: 'static,
        F: FnOnce(Scope<'lua, 'scope>) -> FR,
        FR: 'scope + Future<Output = Result<R>>,
    {
        Box::pin(f(Scope::new(self)))
    }

    /// Attempts to coerce a Lua value into a String in a manner consistent with Lua's internal
    /// behavior.
    ///
    /// To succeed, the value must be a string (in which case this is a no-op), an integer, or a
    /// number.
    pub fn coerce_string<'lua>(&'lua self, v: Value<'lua>) -> Result<Option<String<'lua>>> {
        Ok(match v {
            Value::String(s) => Some(s),
            v => unsafe {
                let _sg = StackGuard::new(self.state);
                check_stack(self.state, 4)?;

                self.push_value(v)?;
                let res = protect_lua!(self.state, 1, 1, |state| {
                    ffi::lua_tolstring(state, -1, ptr::null_mut())
                })?;
                if !res.is_null() {
                    Some(String(self.pop_ref()))
                } else {
                    None
                }
            },
        })
    }

    /// Attempts to coerce a Lua value into an integer in a manner consistent with Lua's internal
    /// behavior.
    ///
    /// To succeed, the value must be an integer, a floating point number that has an exact
    /// representation as an integer, or a string that can be converted to an integer. Refer to the
    /// Lua manual for details.
    pub fn coerce_integer(&self, v: Value) -> Result<Option<Integer>> {
        Ok(match v {
            Value::Integer(i) => Some(i),
            v => unsafe {
                let _sg = StackGuard::new(self.state);
                check_stack(self.state, 2)?;

                self.push_value(v)?;
                let mut isint = 0;
                let i = ffi::lua_tointegerx(self.state, -1, &mut isint);
                if isint == 0 {
                    None
                } else {
                    Some(i)
                }
            },
        })
    }

    /// Attempts to coerce a Lua value into a Number in a manner consistent with Lua's internal
    /// behavior.
    ///
    /// To succeed, the value must be a number or a string that can be converted to a number. Refer
    /// to the Lua manual for details.
    pub fn coerce_number(&self, v: Value) -> Result<Option<Number>> {
        Ok(match v {
            Value::Number(n) => Some(n),
            v => unsafe {
                let _sg = StackGuard::new(self.state);
                check_stack(self.state, 2)?;

                self.push_value(v)?;
                let mut isnum = 0;
                let n = ffi::lua_tonumberx(self.state, -1, &mut isnum);
                if isnum == 0 {
                    None
                } else {
                    Some(n)
                }
            },
        })
    }

    /// Converts a value that implements `ToLua` into a `Value` instance.
    pub fn pack<'lua, T: ToLua<'lua>>(&'lua self, t: T) -> Result<Value<'lua>> {
        t.to_lua(self)
    }

    /// Converts a `Value` instance into a value that implements `FromLua`.
    pub fn unpack<'lua, T: FromLua<'lua>>(&'lua self, value: Value<'lua>) -> Result<T> {
        T::from_lua(value, self)
    }

    /// Converts a value that implements `ToLuaMulti` into a `MultiValue` instance.
    pub fn pack_multi<'lua, T: ToLuaMulti<'lua>>(&'lua self, t: T) -> Result<MultiValue<'lua>> {
        t.to_lua_multi(self)
    }

    /// Converts a `MultiValue` instance into a value that implements `FromLuaMulti`.
    pub fn unpack_multi<'lua, T: FromLuaMulti<'lua>>(
        &'lua self,
        value: MultiValue<'lua>,
    ) -> Result<T> {
        T::from_lua_multi(value, self)
    }

    /// Set a value in the Lua registry based on a string name.
    ///
    /// This value will be available to rust from all `Lua` instances which share the same main
    /// state.
    pub fn set_named_registry_value<'lua, S, T>(&'lua self, name: &S, t: T) -> Result<()>
    where
        S: AsRef<[u8]> + ?Sized,
        T: ToLua<'lua>,
    {
        let t = t.to_lua(self)?;
        unsafe {
            let _sg = StackGuard::new(self.state);
            check_stack(self.state, 5)?;

            self.push_value(t)?;
            rawset_field(self.state, ffi::LUA_REGISTRYINDEX, name)
        }
    }

    /// Get a value from the Lua registry based on a string name.
    ///
    /// Any Lua instance which shares the underlying main state may call this method to
    /// get a value previously set by [`set_named_registry_value`].
    ///
    /// [`set_named_registry_value`]: #method.set_named_registry_value
    pub fn named_registry_value<'lua, S, T>(&'lua self, name: &S) -> Result<T>
    where
        S: AsRef<[u8]> + ?Sized,
        T: FromLua<'lua>,
    {
        let value = unsafe {
            let _sg = StackGuard::new(self.state);
            check_stack(self.state, 3)?;

            push_string(self.state, name)?;
            ffi::lua_rawget(self.state, ffi::LUA_REGISTRYINDEX);

            self.pop_value()
        };
        T::from_lua(value, self)
    }

    /// Removes a named value in the Lua registry.
    ///
    /// Equivalent to calling [`set_named_registry_value`] with a value of Nil.
    ///
    /// [`set_named_registry_value`]: #method.set_named_registry_value
    pub fn unset_named_registry_value<S>(&self, name: &S) -> Result<()>
    where
        S: AsRef<[u8]> + ?Sized,
    {
        self.set_named_registry_value(name, Nil)
    }

    /// Place a value in the Lua registry with an auto-generated key.
    ///
    /// This value will be available to rust from all `Lua` instances which share the same main
    /// state.
    ///
    /// Be warned, garbage collection of values held inside the registry is not automatic, see
    /// [`RegistryKey`] for more details.
    ///
    /// [`RegistryKey`]: crate::RegistryKey
    pub fn create_registry_value<'lua, T: ToLua<'lua>>(&'lua self, t: T) -> Result<RegistryKey> {
        let t = t.to_lua(self)?;
        unsafe {
            let _sg = StackGuard::new(self.state);
            check_stack(self.state, 4)?;

            self.push_value(t)?;
            let registry_id = protect_lua!(self.state, 1, 0, |state| {
                ffi::luaL_ref(state, ffi::LUA_REGISTRYINDEX)
            })?;

            Ok(RegistryKey {
                registry_id,
                unref_list: (*self.extra.get()).registry_unref_list.clone(),
            })
        }
    }

    /// Get a value from the Lua registry by its `RegistryKey`
    ///
    /// Any Lua instance which shares the underlying main state may call this method to get a value
    /// previously placed by [`create_registry_value`].
    ///
    /// [`create_registry_value`]: #method.create_registry_value
    pub fn registry_value<'lua, T: FromLua<'lua>>(&'lua self, key: &RegistryKey) -> Result<T> {
        if !self.owns_registry_value(key) {
            return Err(Error::MismatchedRegistryKey);
        }

        let value = unsafe {
            let _sg = StackGuard::new(self.state);
            check_stack(self.state, 1)?;

            ffi::lua_rawgeti(
                self.state,
                ffi::LUA_REGISTRYINDEX,
                key.registry_id as Integer,
            );
            self.pop_value()
        };
        T::from_lua(value, self)
    }

    /// Removes a value from the Lua registry.
    ///
    /// You may call this function to manually remove a value placed in the registry with
    /// [`create_registry_value`]. In addition to manual `RegistryKey` removal, you can also call
    /// [`expire_registry_values`] to automatically remove values from the registry whose
    /// `RegistryKey`s have been dropped.
    ///
    /// [`create_registry_value`]: #method.create_registry_value
    /// [`expire_registry_values`]: #method.expire_registry_values
    pub fn remove_registry_value(&self, key: RegistryKey) -> Result<()> {
        if !self.owns_registry_value(&key) {
            return Err(Error::MismatchedRegistryKey);
        }
        unsafe {
            ffi::luaL_unref(self.state, ffi::LUA_REGISTRYINDEX, key.take());
        }
        Ok(())
    }

    /// Returns true if the given `RegistryKey` was created by a `Lua` which shares the underlying
    /// main state with this `Lua` instance.
    ///
    /// Other than this, methods that accept a `RegistryKey` will return
    /// `Error::MismatchedRegistryKey` if passed a `RegistryKey` that was not created with a
    /// matching `Lua` state.
    pub fn owns_registry_value(&self, key: &RegistryKey) -> bool {
        let registry_unref_list = unsafe { &(*self.extra.get()).registry_unref_list };
        Arc::ptr_eq(&key.unref_list, registry_unref_list)
    }

    /// Remove any registry values whose `RegistryKey`s have all been dropped.
    ///
    /// Unlike normal handle values, `RegistryKey`s do not automatically remove themselves on Drop,
    /// but you can call this method to remove any unreachable registry values not manually removed
    /// by `Lua::remove_registry_value`.
    pub fn expire_registry_values(&self) {
        unsafe {
            let mut unref_list = mlua_expect!(
                (*self.extra.get()).registry_unref_list.lock(),
                "unref list poisoned"
            );
            let unref_list = mem::replace(&mut *unref_list, Some(Vec::new()));
            for id in mlua_expect!(unref_list, "unref list not set") {
                ffi::luaL_unref(self.state, ffi::LUA_REGISTRYINDEX, id);
            }
        }
    }

    /// Sets or replaces an application data object of type `T`.
    ///
    /// Application data could be accessed at any time by using [`Lua::app_data_ref()`] or [`Lua::app_data_mut()`]
    /// methods where `T` is the data type.
    ///
    /// # Examples
    ///
    /// ```
    /// use mlua::{Lua, Result};
    ///
    /// fn hello(lua: &Lua, _: ()) -> Result<()> {
    ///     let mut s = lua.app_data_mut::<&str>().unwrap();
    ///     assert_eq!(*s, "hello");
    ///     *s = "world";
    ///     Ok(())
    /// }
    ///
    /// fn main() -> Result<()> {
    ///     let lua = Lua::new();
    ///     lua.set_app_data("hello");
    ///     lua.create_function(hello)?.call(())?;
    ///     let s = lua.app_data_ref::<&str>().unwrap();
    ///     assert_eq!(*s, "world");
    ///     Ok(())
    /// }
    /// ```
    pub fn set_app_data<T: 'static + MaybeSend>(&self, data: T) {
        let extra = unsafe { &mut (*self.extra.get()) };
        extra
            .app_data
            .try_borrow_mut()
            .expect("cannot borrow mutably app data container")
            .insert(TypeId::of::<T>(), Box::new(data));
    }

    /// Gets a reference to an application data object stored by [`Lua::set_app_data()`] of type `T`.
    pub fn app_data_ref<T: 'static>(&self) -> Option<Ref<T>> {
        let extra = unsafe { &(*self.extra.get()) };
        let app_data = extra
            .app_data
            .try_borrow()
            .expect("cannot borrow app data container");
        let value = app_data.get(&TypeId::of::<T>())?.downcast_ref::<T>()? as *const _;
        Some(Ref::map(app_data, |_| unsafe { &*value }))
    }

    /// Gets a mutable reference to an application data object stored by [`Lua::set_app_data()`] of type `T`.
    pub fn app_data_mut<T: 'static>(&self) -> Option<RefMut<T>> {
        let extra = unsafe { &(*self.extra.get()) };
        let mut app_data = extra
            .app_data
            .try_borrow_mut()
            .expect("cannot mutably borrow app data container");
        let value = app_data.get_mut(&TypeId::of::<T>())?.downcast_mut::<T>()? as *mut _;
        Some(RefMut::map(app_data, |_| unsafe { &mut *value }))
    }

    /// Removes an application data of type `T`.
    pub fn remove_app_data<T: 'static>(&self) -> Option<T> {
        let extra = unsafe { &mut (*self.extra.get()) };
        extra
            .app_data
            .try_borrow_mut()
            .expect("cannot mutably borrow app data container")
            .remove(&TypeId::of::<T>())
            .and_then(|data| data.downcast().ok().map(|data| *data))
    }

    // Uses 2 stack spaces, does not call checkstack
    pub(crate) unsafe fn push_value(&self, value: Value) -> Result<()> {
        match value {
            Value::Nil => {
                ffi::lua_pushnil(self.state);
            }

            Value::Boolean(b) => {
                ffi::lua_pushboolean(self.state, if b { 1 } else { 0 });
            }

            Value::LightUserData(ud) => {
                ffi::lua_pushlightuserdata(self.state, ud.0);
            }

            Value::Integer(i) => {
                ffi::lua_pushinteger(self.state, i);
            }

            Value::Number(n) => {
                ffi::lua_pushnumber(self.state, n);
            }

            Value::String(s) => {
                self.push_ref(&s.0);
            }

            Value::Table(t) => {
                self.push_ref(&t.0);
            }

            Value::Function(f) => {
                self.push_ref(&f.0);
            }

            Value::Thread(t) => {
                self.push_ref(&t.0);
            }

            Value::UserData(ud) => {
                self.push_ref(&ud.0);
            }

            Value::Error(err) => {
                push_gc_userdata(self.state, WrappedFailure::Error(err))?;
            }
        }

        Ok(())
    }

    // Uses 2 stack spaces, does not call checkstack
    pub(crate) unsafe fn pop_value(&self) -> Value {
        let state = self.state;
        match ffi::lua_type(state, -1) {
            ffi::LUA_TNIL => {
                ffi::lua_pop(state, 1);
                Nil
            }

            ffi::LUA_TBOOLEAN => {
                let b = Value::Boolean(ffi::lua_toboolean(state, -1) != 0);
                ffi::lua_pop(state, 1);
                b
            }

            ffi::LUA_TLIGHTUSERDATA => {
                let ud = Value::LightUserData(LightUserData(ffi::lua_touserdata(state, -1)));
                ffi::lua_pop(state, 1);
                ud
            }

            ffi::LUA_TNUMBER => {
                if ffi::lua_isinteger(state, -1) != 0 {
                    let i = Value::Integer(ffi::lua_tointeger(state, -1));
                    ffi::lua_pop(state, 1);
                    i
                } else {
                    let n = Value::Number(ffi::lua_tonumber(state, -1));
                    ffi::lua_pop(state, 1);
                    n
                }
            }

            ffi::LUA_TSTRING => Value::String(String(self.pop_ref())),

            ffi::LUA_TTABLE => Value::Table(Table(self.pop_ref())),

            ffi::LUA_TFUNCTION => Value::Function(Function(self.pop_ref())),

            ffi::LUA_TUSERDATA => {
                // We must prevent interaction with userdata types other than UserData OR a WrappedError.
                // WrappedPanics are automatically resumed.
                match get_gc_userdata::<WrappedFailure>(state, -1).as_mut() {
                    Some(WrappedFailure::Error(err)) => {
                        let err = err.clone();
                        ffi::lua_pop(state, 1);
                        Value::Error(err)
                    }
                    Some(WrappedFailure::Panic(panic)) => {
                        if let Some(panic) = panic.take() {
                            ffi::lua_pop(state, 1);
                            resume_unwind(panic);
                        }
                        // Previously resumed panic?
                        ffi::lua_pop(state, 1);
                        Nil
                    }
                    _ => Value::UserData(AnyUserData(self.pop_ref())),
                }
            }

            ffi::LUA_TTHREAD => Value::Thread(Thread(self.pop_ref())),

            _ => mlua_panic!("LUA_TNONE in pop_value"),
        }
    }

    // Pushes a LuaRef value onto the stack, uses 1 stack space, does not call checkstack
    pub(crate) unsafe fn push_ref<'lua>(&'lua self, lref: &LuaRef<'lua>) {
        assert!(
            Arc::ptr_eq(&lref.lua.extra, &self.extra),
            "Lua instance passed Value created from a different main Lua state"
        );
        let extra = &*self.extra.get();
        ffi::lua_pushvalue(extra.ref_thread, lref.index);
        ffi::lua_xmove(extra.ref_thread, self.state, 1);
    }

    // Pops the topmost element of the stack and stores a reference to it. This pins the object,
    // preventing garbage collection until the returned `LuaRef` is dropped.
    //
    // References are stored in the stack of a specially created auxiliary thread that exists only
    // to store reference values. This is much faster than storing these in the registry, and also
    // much more flexible and requires less bookkeeping than storing them directly in the currently
    // used stack. The implementation is somewhat biased towards the use case of a relatively small
    // number of short term references being created, and `RegistryKey` being used for long term
    // references.
    pub(crate) unsafe fn pop_ref(&self) -> LuaRef {
        let extra = &mut *self.extra.get();
        ffi::lua_xmove(self.state, extra.ref_thread, 1);
        let index = ref_stack_pop(extra);
        LuaRef { lua: self, index }
    }

    pub(crate) fn clone_ref<'lua>(&'lua self, lref: &LuaRef<'lua>) -> LuaRef<'lua> {
        unsafe {
            let extra = &mut *self.extra.get();
            ffi::lua_pushvalue(extra.ref_thread, lref.index);
            let index = ref_stack_pop(extra);
            LuaRef { lua: self, index }
        }
    }

    pub(crate) fn drop_ref<'lua>(&'lua self, lref: &mut LuaRef<'lua>) {
        unsafe {
            let extra = &mut *self.extra.get();
            ffi::lua_pushnil(extra.ref_thread);
            ffi::lua_replace(extra.ref_thread, lref.index);
            extra.ref_free.push(lref.index);
        }
    }

    /// Executes the function provided on the ref thread
    #[inline]
    pub(crate) unsafe fn ref_thread_exec<F, R>(&self, f: F) -> R
    where
        F: FnOnce(*mut ffi::lua_State) -> R,
    {
        let ref_thread = (*self.extra.get()).ref_thread;
        f(ref_thread)
    }

    pub(crate) unsafe fn push_userdata_metatable<T: 'static + UserData>(&self) -> Result<()> {
        let extra = &mut *self.extra.get();

        let type_id = TypeId::of::<T>();
        if let Some(&table_id) = extra.registered_userdata.get(&type_id) {
            ffi::lua_rawgeti(self.state, ffi::LUA_REGISTRYINDEX, table_id as Integer);
            return Ok(());
        }

        let _sg = StackGuard::new_extra(self.state, 1);
        check_stack(self.state, 13)?;

        let mut fields = StaticUserDataFields::default();
        let mut methods = StaticUserDataMethods::default();
        T::add_fields(&mut fields);
        T::add_methods(&mut methods);

        // Prepare metatable, add meta methods first and then meta fields
        let metatable_nrec = methods.meta_methods.len() + fields.meta_fields.len();
        #[cfg(feature = "async")]
        let metatable_nrec = metatable_nrec + methods.async_meta_methods.len();
        push_table(self.state, 0, metatable_nrec as c_int)?;
        for (k, m) in methods.meta_methods {
            self.push_value(Value::Function(self.create_callback(m)?))?;
            rawset_field(self.state, -2, k.validate()?.name())?;
        }
        #[cfg(feature = "async")]
        for (k, m) in methods.async_meta_methods {
            self.push_value(Value::Function(self.create_async_callback(m)?))?;
            rawset_field(self.state, -2, k.validate()?.name())?;
        }
        for (k, f) in fields.meta_fields {
            self.push_value(f(self)?)?;
            rawset_field(self.state, -2, k.validate()?.name())?;
        }
        let metatable_index = ffi::lua_absindex(self.state, -1);

        let mut extra_tables_count = 0;

        let mut field_getters_index = None;
        let field_getters_nrec = fields.field_getters.len();
        if field_getters_nrec > 0 {
            push_table(self.state, 0, field_getters_nrec as c_int)?;
            for (k, m) in fields.field_getters {
                self.push_value(Value::Function(self.create_callback(m)?))?;
                rawset_field(self.state, -2, &k)?;
            }
            field_getters_index = Some(ffi::lua_absindex(self.state, -1));
            extra_tables_count += 1;
        }

        let mut field_setters_index = None;
        let field_setters_nrec = fields.field_setters.len();
        if field_setters_nrec > 0 {
            push_table(self.state, 0, field_setters_nrec as c_int)?;
            for (k, m) in fields.field_setters {
                self.push_value(Value::Function(self.create_callback(m)?))?;
                rawset_field(self.state, -2, &k)?;
            }
            field_setters_index = Some(ffi::lua_absindex(self.state, -1));
            extra_tables_count += 1;
        }

        let mut methods_index = None;
        let methods_nrec = methods.methods.len();
        #[cfg(feature = "async")]
        let methods_nrec = methods_nrec + methods.async_methods.len();
        if methods_nrec > 0 {
            push_table(self.state, 0, methods_nrec as c_int)?;
            for (k, m) in methods.methods {
                self.push_value(Value::Function(self.create_callback(m)?))?;
                rawset_field(self.state, -2, &k)?;
            }
            #[cfg(feature = "async")]
            for (k, m) in methods.async_methods {
                self.push_value(Value::Function(self.create_async_callback(m)?))?;
                rawset_field(self.state, -2, &k)?;
            }
            methods_index = Some(ffi::lua_absindex(self.state, -1));
            extra_tables_count += 1;
        }

        init_userdata_metatable::<UserDataCell<T>>(
            self.state,
            metatable_index,
            field_getters_index,
            field_setters_index,
            methods_index,
        )?;

        // Pop extra tables to get metatable on top of the stack
        ffi::lua_pop(self.state, extra_tables_count);

        let mt_ptr = ffi::lua_topointer(self.state, -1);
        ffi::lua_pushvalue(self.state, -1);
        let id = protect_lua!(self.state, 1, 0, |state| {
            ffi::luaL_ref(state, ffi::LUA_REGISTRYINDEX)
        })?;

        extra.registered_userdata.insert(type_id, id);
        extra.registered_userdata_mt.insert(mt_ptr, Some(type_id));

        Ok(())
    }

    pub(crate) unsafe fn register_userdata_metatable(
        &self,
        ptr: *const c_void,
        type_id: Option<TypeId>,
    ) {
        let extra = &mut *self.extra.get();
        extra.registered_userdata_mt.insert(ptr, type_id);
    }

    pub(crate) unsafe fn deregister_userdata_metatable(&self, ptr: *const c_void) {
        (*self.extra.get()).registered_userdata_mt.remove(&ptr);
    }

    // Pushes a LuaRef value onto the stack, checking that it's a registered
    // and not destructed UserData.
    // Uses 2 stack spaces, does not call checkstack.
    pub(crate) unsafe fn push_userdata_ref(&self, lref: &LuaRef) -> Result<Option<TypeId>> {
        self.push_ref(lref);
        if ffi::lua_getmetatable(self.state, -1) == 0 {
            return Err(Error::UserDataTypeMismatch);
        }
        let mt_ptr = ffi::lua_topointer(self.state, -1);
        ffi::lua_pop(self.state, 1);

        let extra = &*self.extra.get();
        match extra.registered_userdata_mt.get(&mt_ptr) {
            Some(&type_id) if type_id == Some(TypeId::of::<DestructedUserdataMT>()) => {
                Err(Error::UserDataDestructed)
            }
            Some(&type_id) => Ok(type_id),
            None => Err(Error::UserDataTypeMismatch),
        }
    }

    #[inline]
    unsafe fn get_userdata_ref<T>(&self) -> Result<Ref<T>> {
        (*get_userdata::<UserDataCell<T>>(self.state, -1)).try_borrow()
    }

    #[inline]
    unsafe fn get_userdata_mut<T>(&self) -> Result<RefMut<T>> {
        (*get_userdata::<UserDataCell<T>>(self.state, -1)).try_borrow_mut()
    }

    // Creates a Function out of a Callback containing a 'static Fn. This is safe ONLY because the
    // Fn is 'static, otherwise it could capture 'callback arguments improperly. Without ATCs, we
    // cannot easily deal with the "correct" callback type of:
    //
    // Box<for<'lua> Fn(&'lua Lua, MultiValue<'lua>) -> Result<MultiValue<'lua>>)>
    //
    // So we instead use a caller provided lifetime, which without the 'static requirement would be
    // unsafe.
    pub(crate) fn create_callback<'lua, 'callback>(
        &'lua self,
        func: Callback<'callback, 'static>,
    ) -> Result<Function<'lua>>
    where
        'lua: 'callback,
    {
        unsafe extern "C" fn call_callback(state: *mut ffi::lua_State) -> c_int {
            let extra = match ffi::lua_type(state, ffi::lua_upvalueindex(1)) {
                ffi::LUA_TUSERDATA => {
                    let upvalue = get_userdata::<CallbackUpvalue>(state, ffi::lua_upvalueindex(1));
                    (*upvalue).lua.extra.get()
                }
                _ => ptr::null_mut(),
            };
            callback_error_ext(state, extra, |nargs| {
                let upvalue_idx = ffi::lua_upvalueindex(1);
                if ffi::lua_type(state, upvalue_idx) == ffi::LUA_TNIL {
                    return Err(Error::CallbackDestructed);
                }
                let upvalue = get_userdata::<CallbackUpvalue>(state, upvalue_idx);

                if nargs < ffi::LUA_MINSTACK {
                    check_stack(state, ffi::LUA_MINSTACK - nargs)?;
                }

                let mut lua = (*upvalue).lua.clone();
                lua.state = state;

                let mut args = MultiValue::new_or_cached(&lua);
                args.reserve(nargs as usize);
                for _ in 0..nargs {
                    args.push_front(lua.pop_value());
                }

                let mut results = ((*upvalue).func)(&lua, args)?;
                let nresults = results.len() as c_int;

                check_stack(state, nresults)?;
                for r in results.drain_all() {
                    lua.push_value(r)?;
                }
                lua.cache_multivalue(results);

                Ok(nresults)
            })
        }

        unsafe {
            let _sg = StackGuard::new(self.state);
            check_stack(self.state, 4)?;

            let lua = self.clone();
            let func = mem::transmute(func);
            push_gc_userdata(self.state, CallbackUpvalue { lua, func })?;
            protect_lua!(self.state, 1, 1, fn(state) {
                ffi::lua_pushcclosure(state, call_callback, 1);
            })?;

            Ok(Function(self.pop_ref()))
        }
    }

    #[cfg(feature = "async")]
    pub(crate) fn create_async_callback<'lua, 'callback>(
        &'lua self,
        func: AsyncCallback<'callback, 'static>,
    ) -> Result<Function<'lua>>
    where
        'lua: 'callback,
    {
        #[cfg(any(feature = "lua54", feature = "lua53", feature = "lua52", feature = "lua-factorio"))]
        unsafe {
            let libs = (*self.extra.get()).libs;
            if !libs.contains(StdLib::COROUTINE) {
                self.load_from_std_lib(StdLib::COROUTINE)?;
            }
        }

        unsafe extern "C" fn call_callback(state: *mut ffi::lua_State) -> c_int {
            let extra = match ffi::lua_type(state, ffi::lua_upvalueindex(1)) {
                ffi::LUA_TUSERDATA => {
                    let upvalue =
                        get_userdata::<AsyncCallbackUpvalue>(state, ffi::lua_upvalueindex(1));
                    (*upvalue).lua.extra.get()
                }
                _ => ptr::null_mut(),
            };
            callback_error_ext(state, extra, |nargs| {
                let upvalue_idx = ffi::lua_upvalueindex(1);
                if ffi::lua_type(state, upvalue_idx) == ffi::LUA_TNIL {
                    return Err(Error::CallbackDestructed);
                }
                let upvalue = get_userdata::<AsyncCallbackUpvalue>(state, upvalue_idx);

                if nargs < ffi::LUA_MINSTACK {
                    check_stack(state, ffi::LUA_MINSTACK - nargs)?;
                }

                let lua = &mut (*upvalue).lua;
                lua.state = state;

                let mut args = MultiValue::new_or_cached(lua);
                args.reserve(nargs as usize);
                for _ in 0..nargs {
                    args.push_front(lua.pop_value());
                }

                let fut = ((*upvalue).func)(lua, args);
                let lua = lua.clone();
                push_gc_userdata(state, AsyncPollUpvalue { lua, fut })?;
                protect_lua!(state, 1, 1, fn(state) {
                    ffi::lua_pushcclosure(state, poll_future, 1);
                })?;

                Ok(1)
            })
        }

        unsafe extern "C" fn poll_future(state: *mut ffi::lua_State) -> c_int {
            let extra = match ffi::lua_type(state, ffi::lua_upvalueindex(1)) {
                ffi::LUA_TUSERDATA => {
                    let upvalue = get_userdata::<AsyncPollUpvalue>(state, ffi::lua_upvalueindex(1));
                    (*upvalue).lua.extra.get()
                }
                _ => ptr::null_mut(),
            };
            callback_error_ext(state, extra, |nargs| {
                let upvalue_idx = ffi::lua_upvalueindex(1);
                if ffi::lua_type(state, upvalue_idx) == ffi::LUA_TNIL {
                    return Err(Error::CallbackDestructed);
                }
                let upvalue = get_userdata::<AsyncPollUpvalue>(state, upvalue_idx);

                if nargs < ffi::LUA_MINSTACK {
                    check_stack(state, ffi::LUA_MINSTACK - nargs)?;
                }

                let lua = &mut (*upvalue).lua;
                lua.state = state;

                // Try to get an outer poll waker
                let waker = lua.waker().unwrap_or_else(noop_waker);
                let mut ctx = Context::from_waker(&waker);

                let fut = &mut (*upvalue).fut;
                match fut.as_mut().poll(&mut ctx) {
                    Poll::Pending => {
                        check_stack(state, 1)?;
                        ffi::lua_pushboolean(state, 0);
                        Ok(1)
                    }
                    Poll::Ready(results) => {
                        let results = results?;
                        let nresults = results.len() as Integer;
                        let results = lua.create_sequence_from(results)?;
                        check_stack(state, 3)?;
                        ffi::lua_pushboolean(state, 1);
                        lua.push_value(Value::Table(results))?;
                        lua.push_value(Value::Integer(nresults))?;
                        Ok(3)
                    }
                }
            })
        }

        let get_poll = unsafe {
            let _sg = StackGuard::new(self.state);
            check_stack(self.state, 4)?;

            let lua = self.clone();
            let func = mem::transmute(func);
            push_gc_userdata(self.state, AsyncCallbackUpvalue { lua, func })?;
            protect_lua!(self.state, 1, 1, fn(state) {
                ffi::lua_pushcclosure(state, call_callback, 1);
            })?;

            Function(self.pop_ref())
        };

        let coroutine = self.globals().get::<_, Table>("coroutine")?;

        let env = self.create_table_with_capacity(0, 4)?;
        env.set("get_poll", get_poll)?;
        env.set("yield", coroutine.get::<_, Function>("yield")?)?;
        env.set(
            "unpack",
            self.create_function(|lua, (tbl, len): (Table, Integer)| {
                let mut values = MultiValue::new_or_cached(lua);
                values.refill(tbl.raw_sequence_values_by_len(Some(len)))?;
                Ok(values)
            })?,
        )?;
        env.set("pending", {
            LightUserData(&ASYNC_POLL_PENDING as *const u8 as *mut c_void)
        })?;

        // We set `poll` variable in the env table to be able to destroy upvalues
        self.load(
            r#"
            poll = get_poll(...)
            local poll, pending, yield, unpack = poll, pending, yield, unpack
            while true do
                local ready, res, nres = poll()
                if ready then
                    return unpack(res, nres)
                end
                yield(pending)
            end
            "#,
        )
        .set_name("_mlua_async_poll")?
        .set_environment(env)?
        .into_function()
    }

    #[cfg(feature = "async")]
    #[inline]
    pub(crate) unsafe fn waker(&self) -> Option<Waker> {
        let extra = &*self.extra.get();
        (*get_userdata::<Option<Waker>>(extra.ref_thread, extra.ref_waker_idx)).clone()
    }

    #[cfg(feature = "async")]
    #[inline]
    pub(crate) unsafe fn set_waker(&self, waker: Option<Waker>) -> Option<Waker> {
        let extra = &*self.extra.get();
        let waker_slot = &mut *get_userdata::<Option<Waker>>(extra.ref_thread, extra.ref_waker_idx);
        match waker {
            Some(waker) => waker_slot.replace(waker),
            None => waker_slot.take(),
        }
    }

    pub(crate) unsafe fn make_userdata<T>(&self, data: UserDataCell<T>) -> Result<AnyUserData>
    where
        T: 'static + UserData,
    {
        let _sg = StackGuard::new(self.state);
        check_stack(self.state, 3)?;

        // We push metatable first to ensure having correct metatable with `__gc` method
        ffi::lua_pushnil(self.state);
        self.push_userdata_metatable::<T>()?;
        #[cfg(not(feature = "lua54"))]
        push_userdata(self.state, data)?;
        #[cfg(feature = "lua54")]
        push_userdata_uv(self.state, data, USER_VALUE_MAXSLOT as c_int)?;
        ffi::lua_replace(self.state, -3);
        ffi::lua_setmetatable(self.state, -2);

        // Set empty environment for Lua 5.1
        #[cfg(any(feature = "lua51", feature = "luajit"))]
        protect_lua!(self.state, 1, 1, fn(state) {
            ffi::lua_newtable(state);
            ffi::lua_setuservalue(state, -2);
        })?;

        Ok(AnyUserData(self.pop_ref()))
    }

    #[inline]
    pub(crate) fn clone(&self) -> Self {
        Lua {
            state: self.state,
            main_state: self.main_state,
            extra: Arc::clone(&self.extra),
            ephemeral: true,
            safe: self.safe,
            _no_ref_unwind_safe: PhantomData,
        }
    }

    fn disable_c_modules(&self) -> Result<()> {
        let package: Table = self.globals().get("package")?;

        package.set(
            "loadlib",
            self.create_function(|_, ()| -> Result<()> {
                Err(Error::SafetyError(
                    "package.loadlib is disabled in safe mode".to_string(),
                ))
            })?,
        )?;

        #[cfg(any(feature = "lua54", feature = "lua53", feature = "lua52", feature = "lua-factorio"))]
        let searchers: Table = package.get("searchers")?;
        #[cfg(any(feature = "lua51", feature = "luajit"))]
        let searchers: Table = package.get("loaders")?;

        let loader = self.create_function(|_, ()| Ok("\n\tcan't load C modules in safe mode"))?;

        // The third and fourth searchers looks for a loader as a C library
        searchers.raw_set(3, loader.clone())?;
        searchers.raw_remove(4)?;

        Ok(())
    }

    pub(crate) unsafe fn make_from_ptr(state: *mut ffi::lua_State) -> Option<Self> {
        let _sg = StackGuard::new(state);
        assert_stack(state, 1);

        let extra_key = &EXTRA_REGISTRY_KEY as *const u8 as *const c_void;
        if ffi::lua_rawgetp(state, ffi::LUA_REGISTRYINDEX, extra_key) != ffi::LUA_TUSERDATA {
            return None;
        }
        let extra_ptr = ffi::lua_touserdata(state, -1) as *mut Arc<UnsafeCell<ExtraData>>;
        let extra = Arc::clone(&*extra_ptr);
        ffi::lua_pop(state, 1);

        let safe = (*extra.get()).safe;
        Some(Lua {
            state,
            main_state: get_main_state(state),
            extra,
            ephemeral: true,
            safe,
            _no_ref_unwind_safe: PhantomData,
        })
    }

    #[inline]
    pub(crate) fn new_or_cached_multivalue(&self) -> MultiValue {
        unsafe {
            let extra = &mut *self.extra.get();
            extra.multivalue_cache.pop().unwrap_or_default()
        }
    }

    #[inline]
    pub(crate) fn cache_multivalue(&self, mut multivalue: MultiValue) {
        unsafe {
            let extra = &mut *self.extra.get();
            if extra.multivalue_cache.len() < MULTIVALUE_CACHE_SIZE {
                multivalue.clear();
                extra.multivalue_cache.push(mem::transmute(multivalue));
            }
        }
    }
}

/// Returned from [`Lua::load`] and is used to finalize loading and executing Lua main chunks.
///
/// [`Lua::load`]: crate::Lua::load
#[must_use = "`Chunk`s do nothing unless one of `exec`, `eval`, `call`, or `into_function` are called on them"]
pub struct Chunk<'lua, 'a> {
    lua: &'lua Lua,
    source: &'a [u8],
    name: Option<CString>,
    env: Result<Option<Value<'lua>>>,
    mode: Option<ChunkMode>,
}

/// Represents chunk mode (text or binary).
#[derive(Clone, Copy, Debug)]
pub enum ChunkMode {
    Text,
    Binary,
}

/// Trait for types [loadable by Lua] and convertible to a [`Chunk`]
///
/// [loadable by Lua]: https://www.lua.org/manual/5.4/manual.html#3.3.2
/// [`Chunk`]: crate::Chunk
pub trait AsChunk<'lua> {
    /// Returns chunk data (can be text or binary)
    fn source(&self) -> &[u8];

    /// Returns optional chunk name
    fn name(&self) -> Option<CString> {
        None
    }

    /// Returns optional chunk [environment]
    ///
    /// [environment]: https://www.lua.org/manual/5.4/manual.html#2.2
    fn env(&self, _lua: &'lua Lua) -> Result<Option<Value<'lua>>> {
        Ok(None)
    }

    /// Returns optional chunk mode (text or binary)
    fn mode(&self) -> Option<ChunkMode> {
        None
    }
}

impl<'lua, 'a> Chunk<'lua, 'a> {
    /// Sets the name of this chunk, which results in more informative error traces.
    pub fn set_name<S: AsRef<[u8]> + ?Sized>(mut self, name: &S) -> Result<Chunk<'lua, 'a>> {
        let name =
            CString::new(name.as_ref().to_vec()).map_err(|e| Error::ToLuaConversionError {
                from: "&str",
                to: "string",
                message: Some(e.to_string()),
            })?;
        self.name = Some(name);
        Ok(self)
    }

    /// Sets the first upvalue (`_ENV`) of the loaded chunk to the given value.
    ///
    /// Lua main chunks always have exactly one upvalue, and this upvalue is used as the `_ENV`
    /// variable inside the chunk. By default this value is set to the global environment.
    ///
    /// Calling this method changes the `_ENV` upvalue to the value provided, and variables inside
    /// the chunk will refer to the given environment rather than the global one.
    ///
    /// All global variables (including the standard library!) are looked up in `_ENV`, so it may be
    /// necessary to populate the environment in order for scripts using custom environments to be
    /// useful.
    pub fn set_environment<V: ToLua<'lua>>(mut self, env: V) -> Result<Chunk<'lua, 'a>> {
        // Prefer to propagate errors here and wrap to `Ok`
        self.env = Ok(Some(env.to_lua(self.lua)?));
        Ok(self)
    }

    /// Sets whether the chunk is text or binary (autodetected by default).
    ///
    /// Lua does not check the consistency of binary chunks, therefore this mode is allowed only
    /// for instances created with [`Lua::unsafe_new`].
    ///
    /// [`Lua::unsafe_new`]: crate::Lua::unsafe_new
    pub fn set_mode(mut self, mode: ChunkMode) -> Chunk<'lua, 'a> {
        self.mode = Some(mode);
        self
    }

    /// Execute this chunk of code.
    ///
    /// This is equivalent to calling the chunk function with no arguments and no return values.
    pub fn exec(self) -> Result<()> {
        self.call(())?;
        Ok(())
    }

    /// Asynchronously execute this chunk of code.
    ///
    /// See [`exec`] for more details.
    ///
    /// Requires `feature = "async"`
    ///
    /// [`exec`]: #method.exec
    #[cfg(feature = "async")]
    #[cfg_attr(docsrs, doc(cfg(feature = "async")))]
    pub fn exec_async<'fut>(self) -> LocalBoxFuture<'fut, Result<()>>
    where
        'lua: 'fut,
    {
        self.call_async(())
    }

    /// Evaluate the chunk as either an expression or block.
    ///
    /// If the chunk can be parsed as an expression, this loads and executes the chunk and returns
    /// the value that it evaluates to. Otherwise, the chunk is interpreted as a block as normal,
    /// and this is equivalent to calling `exec`.
    pub fn eval<R: FromLuaMulti<'lua>>(self) -> Result<R> {
        // Bytecode is always interpreted as a statement.
        // For source code, first try interpreting the lua as an expression by adding
        // "return", then as a statement. This is the same thing the
        // actual lua repl does.
        if self.source.starts_with(ffi::LUA_SIGNATURE) {
            self.call(())
        } else if let Ok(function) = self.lua.load_chunk(
            &self.expression_source(),
            self.name.as_ref(),
            self.env()?,
            self.mode,
        ) {
            function.call(())
        } else {
            self.call(())
        }
    }

    /// Asynchronously evaluate the chunk as either an expression or block.
    ///
    /// See [`eval`] for more details.
    ///
    /// Requires `feature = "async"`
    ///
    /// [`eval`]: #method.eval
    #[cfg(feature = "async")]
    #[cfg_attr(docsrs, doc(cfg(feature = "async")))]
    pub fn eval_async<'fut, R>(self) -> LocalBoxFuture<'fut, Result<R>>
    where
        'lua: 'fut,
        R: FromLuaMulti<'lua> + 'fut,
    {
        if self.source.starts_with(ffi::LUA_SIGNATURE) {
            self.call_async(())
        } else if let Ok(function) = self.lua.load_chunk(
            &self.expression_source(),
            self.name.as_ref(),
            match self.env() {
                Ok(env) => env,
                Err(e) => return Box::pin(future::err(e)),
            },
            self.mode,
        ) {
            function.call_async(())
        } else {
            self.call_async(())
        }
    }

    /// Load the chunk function and call it with the given arguments.
    ///
    /// This is equivalent to `into_function` and calling the resulting function.
    pub fn call<A: ToLuaMulti<'lua>, R: FromLuaMulti<'lua>>(self, args: A) -> Result<R> {
        self.into_function()?.call(args)
    }

    /// Load the chunk function and asynchronously call it with the given arguments.
    ///
    /// See [`call`] for more details.
    ///
    /// Requires `feature = "async"`
    ///
    /// [`call`]: #method.call
    #[cfg(feature = "async")]
    #[cfg_attr(docsrs, doc(cfg(feature = "async")))]
    pub fn call_async<'fut, A, R>(self, args: A) -> LocalBoxFuture<'fut, Result<R>>
    where
        'lua: 'fut,
        A: ToLuaMulti<'lua>,
        R: FromLuaMulti<'lua> + 'fut,
    {
        match self.into_function() {
            Ok(func) => func.call_async(args),
            Err(e) => Box::pin(future::err(e)),
        }
    }

    /// Load this chunk into a regular `Function`.
    ///
    /// This simply compiles the chunk without actually executing it.
    pub fn into_function(self) -> Result<Function<'lua>> {
        self.lua
            .load_chunk(self.source, self.name.as_ref(), self.env()?, self.mode)
    }

    fn env(&self) -> Result<Option<Value<'lua>>> {
        self.env.clone()
    }

    fn expression_source(&self) -> Vec<u8> {
        let mut buf = Vec::with_capacity(b"return ".len() + self.source.len());
        buf.extend(b"return ");
        buf.extend(self.source);
        buf
    }
}

impl<'lua, T: AsRef<[u8]> + ?Sized> AsChunk<'lua> for T {
    fn source(&self) -> &[u8] {
        self.as_ref()
    }
}

// Creates required entries in the metatable cache (see `util::METATABLE_CACHE`)
pub(crate) fn init_metatable_cache(cache: &mut FxHashMap<TypeId, u8>) {
    cache.insert(TypeId::of::<Arc<UnsafeCell<ExtraData>>>(), 0);
    cache.insert(TypeId::of::<Callback>(), 0);
    cache.insert(TypeId::of::<CallbackUpvalue>(), 0);

    #[cfg(feature = "async")]
    {
        cache.insert(TypeId::of::<AsyncCallback>(), 0);
        cache.insert(TypeId::of::<AsyncCallbackUpvalue>(), 0);
        cache.insert(TypeId::of::<AsyncPollUpvalue>(), 0);
        cache.insert(TypeId::of::<Option<Waker>>(), 0);
    }
}

// An optimized version of `callback_error` that does not allocate `WrappedFailure` userdata
// and instead reuses unsed and cached values from previous calls (or allocates new).
// It requires `get_extra` function to return `ExtraData` value.
unsafe fn callback_error_ext<F, R>(state: *mut ffi::lua_State, extra: *mut ExtraData, f: F) -> R
where
    F: FnOnce(c_int) -> Result<R>,
{
    if extra.is_null() {
        return callback_error(state, f);
    }
    let extra = &mut *extra;

    let nargs = ffi::lua_gettop(state);

    // We need 2 extra stack spaces to store preallocated memory and error/panic metatable.
    let extra_stack = if nargs < 2 { 2 - nargs } else { 1 };
    ffi::luaL_checkstack(
        state,
        extra_stack,
        cstr!("not enough stack space for callback error handling"),
    );

    enum PreallocatedFailure {
        New(*mut WrappedFailure),
        Cached(i32),
    }

    // We cannot shadow Rust errors with Lua ones, so we need to obtain pre-allocated memory
    // to store a wrapped failure (error or panic) *before* we proceed.
    let prealloc_failure = match extra.wrapped_failures_cache.pop() {
        Some(index) => PreallocatedFailure::Cached(index),
        None => {
            let ud = ffi::lua_newuserdata(state, mem::size_of::<WrappedFailure>());
            ffi::lua_rotate(state, 1, 1);
            PreallocatedFailure::New(ud as *mut WrappedFailure)
        }
    };

    let mut get_wrapped_failure = || match prealloc_failure {
        PreallocatedFailure::New(ud) => {
            ffi::lua_settop(state, 1);
            ud
        }
        PreallocatedFailure::Cached(index) => {
            ffi::lua_settop(state, 0);
            ffi::lua_pushvalue(extra.ref_thread, index);
            ffi::lua_xmove(extra.ref_thread, state, 1);
            ffi::lua_pushnil(extra.ref_thread);
            ffi::lua_replace(extra.ref_thread, index);
            extra.ref_free.push(index);
            ffi::lua_touserdata(state, -1) as *mut WrappedFailure
        }
    };

    match catch_unwind(AssertUnwindSafe(|| f(nargs))) {
        Ok(Ok(r)) => {
            // Return unused WrappedFailure to the cache
            match prealloc_failure {
                PreallocatedFailure::New(_)
                    if extra.wrapped_failures_cache.len() < WRAPPED_FAILURES_CACHE_SIZE =>
                {
                    ffi::lua_rotate(state, 1, -1);
                    ffi::lua_xmove(state, extra.ref_thread, 1);
                    let index = ref_stack_pop(extra);
                    extra.wrapped_failures_cache.push(index);
                }
                PreallocatedFailure::New(_) => {
                    ffi::lua_remove(state, 1);
                }
                PreallocatedFailure::Cached(index)
                    if extra.wrapped_failures_cache.len() < WRAPPED_FAILURES_CACHE_SIZE =>
                {
                    extra.wrapped_failures_cache.push(index);
                }
                PreallocatedFailure::Cached(index) => {
                    ffi::lua_pushnil(extra.ref_thread);
                    ffi::lua_replace(extra.ref_thread, index);
                    extra.ref_free.push(index);
                }
            }
            r
        }
        Ok(Err(err)) => {
            let wrapped_error = get_wrapped_failure();

            // Build `CallbackError` with traceback
            let traceback = if ffi::lua_checkstack(state, ffi::LUA_TRACEBACK_STACK) != 0 {
                ffi::luaL_traceback(state, state, ptr::null(), 0);
                let traceback = util::to_string(state, -1);
                ffi::lua_pop(state, 1);
                traceback
            } else {
                "<not enough stack space for traceback>".to_string()
            };
            let cause = Arc::new(err);
            ptr::write(
                wrapped_error,
                WrappedFailure::Error(Error::CallbackError { traceback, cause }),
            );
            get_gc_metatable::<WrappedFailure>(state);
            ffi::lua_setmetatable(state, -2);

            ffi::lua_error(state)
        }
        Err(p) => {
            let wrapped_panic = get_wrapped_failure();
            ptr::write(wrapped_panic, WrappedFailure::Panic(Some(p)));
            get_gc_metatable::<WrappedFailure>(state);
            ffi::lua_setmetatable(state, -2);
            ffi::lua_error(state)
        }
    }
}

// Uses 3 stack spaces
unsafe fn load_from_std_lib(state: *mut ffi::lua_State, libs: StdLib) -> Result<()> {
    #[inline(always)]
    pub unsafe fn requiref<S: AsRef<[u8]> + ?Sized>(
        state: *mut ffi::lua_State,
        modname: &S,
        openf: ffi::lua_CFunction,
        glb: c_int,
    ) -> Result<()> {
        let modname = mlua_expect!(CString::new(modname.as_ref()), "modname contains nil bytes");
        protect_lua!(state, 0, 1, |state| {
            ffi::luaL_requiref(state, modname.as_ptr() as *const c_char, openf, glb)
        })
    }

    #[cfg(feature = "luajit")]
    struct GcGuard(*mut ffi::lua_State);

    #[cfg(feature = "luajit")]
    impl GcGuard {
        fn new(state: *mut ffi::lua_State) -> Self {
            // Stop collector during library initialization
            unsafe { ffi::lua_gc(state, ffi::LUA_GCSTOP, 0) };
            GcGuard(state)
        }
    }

    #[cfg(feature = "luajit")]
    impl Drop for GcGuard {
        fn drop(&mut self) {
            unsafe { ffi::lua_gc(self.0, ffi::LUA_GCRESTART, -1) };
        }
    }

    // Stop collector during library initialization
    #[cfg(feature = "luajit")]
    let _gc_guard = GcGuard::new(state);

    #[cfg(any(feature = "lua54", feature = "lua53", feature = "lua52"))]
    {
        if libs.contains(StdLib::COROUTINE) {
            requiref(state, ffi::LUA_COLIBNAME, ffi::luaopen_coroutine, 1)?;
            ffi::lua_pop(state, 1);
        }
    }

    if libs.contains(StdLib::TABLE) {
        requiref(state, ffi::LUA_TABLIBNAME, ffi::luaopen_table, 1)?;
        ffi::lua_pop(state, 1);
    }

    #[cfg(not(feature = "lua-factorio"))]
    if libs.contains(StdLib::IO) {
        requiref(state, ffi::LUA_IOLIBNAME, ffi::luaopen_io, 1)?;
        ffi::lua_pop(state, 1);
    }

    #[cfg(not(feature = "lua-factorio"))]
    if libs.contains(StdLib::OS) {
        requiref(state, ffi::LUA_OSLIBNAME, ffi::luaopen_os, 1)?;
        ffi::lua_pop(state, 1);
    }

    if libs.contains(StdLib::STRING) {
        requiref(state, ffi::LUA_STRLIBNAME, ffi::luaopen_string, 1)?;
        ffi::lua_pop(state, 1);
    }

    #[cfg(any(feature = "lua54", feature = "lua53"))]
    {
        if libs.contains(StdLib::UTF8) {
            requiref(state, ffi::LUA_UTF8LIBNAME, ffi::luaopen_utf8, 1)?;
            ffi::lua_pop(state, 1);
        }
    }

    #[cfg(any(feature = "lua52", feature = "lua-factorio"))]
    {
        if libs.contains(StdLib::BIT) {
            requiref(state, ffi::LUA_BITLIBNAME, ffi::luaopen_bit32, 1)?;
            ffi::lua_pop(state, 1);
        }
    }

    #[cfg(feature = "luajit")]
    {
        if libs.contains(StdLib::BIT) {
            requiref(state, ffi::LUA_BITLIBNAME, ffi::luaopen_bit, 1)?;
            ffi::lua_pop(state, 1);
        }
    }

    if libs.contains(StdLib::MATH) {
        requiref(state, ffi::LUA_MATHLIBNAME, ffi::luaopen_math, 1)?;
        ffi::lua_pop(state, 1);
    }

    if libs.contains(StdLib::DEBUG) {
        requiref(state, ffi::LUA_DBLIBNAME, ffi::luaopen_debug, 1)?;
        ffi::lua_pop(state, 1);
    }

    if libs.contains(StdLib::PACKAGE) {
        requiref(state, ffi::LUA_LOADLIBNAME, ffi::luaopen_package, 1)?;
        ffi::lua_pop(state, 1);
    }

    #[cfg(feature = "luajit")]
    {
        if libs.contains(StdLib::JIT) {
            requiref(state, ffi::LUA_JITLIBNAME, ffi::luaopen_jit, 1)?;
            ffi::lua_pop(state, 1);
        }

        if libs.contains(StdLib::FFI) {
            requiref(state, ffi::LUA_FFILIBNAME, ffi::luaopen_ffi, 1)?;
            ffi::lua_pop(state, 1);
        }
    }

    Ok(())
}

// We move `extra` (`MutexGuard`) here to correctly drop it if panic
unsafe fn ref_stack_pop(extra: &mut ExtraData) -> c_int {
    if let Some(free) = extra.ref_free.pop() {
        ffi::lua_replace(extra.ref_thread, free);
        return free;
    }

    // Try to grow max stack size
    if extra.ref_stack_top >= extra.ref_stack_size {
        let mut inc = extra.ref_stack_size; // Try to double stack size
        while inc > 0 && ffi::lua_checkstack(extra.ref_thread, inc) == 0 {
            inc /= 2;
        }
        if inc == 0 {
            // Pop item on top of the stack to avoid stack leaking and successfully run destructors
            // during unwinding.
            ffi::lua_pop(extra.ref_thread, 1);
            let top = extra.ref_stack_top;
            // It is a user error to create enough references to exhaust the Lua max stack size for
            // the ref thread.
            panic!(
                "cannot create a Lua reference, out of auxiliary stack space (used {} slots)",
                top
            );
        }
        extra.ref_stack_size += inc;
    }
    extra.ref_stack_top += 1;
    extra.ref_stack_top
}

struct StaticUserDataMethods<'lua, T: 'static + UserData> {
    methods: Vec<(Vec<u8>, Callback<'lua, 'static>)>,
    #[cfg(feature = "async")]
    async_methods: Vec<(Vec<u8>, AsyncCallback<'lua, 'static>)>,
    meta_methods: Vec<(MetaMethod, Callback<'lua, 'static>)>,
    #[cfg(feature = "async")]
    async_meta_methods: Vec<(MetaMethod, AsyncCallback<'lua, 'static>)>,
    _type: PhantomData<T>,
}

impl<'lua, T: 'static + UserData> Default for StaticUserDataMethods<'lua, T> {
    fn default() -> StaticUserDataMethods<'lua, T> {
        StaticUserDataMethods {
            methods: Vec::new(),
            #[cfg(feature = "async")]
            async_methods: Vec::new(),
            meta_methods: Vec::new(),
            #[cfg(feature = "async")]
            async_meta_methods: Vec::new(),
            _type: PhantomData,
        }
    }
}

impl<'lua, T: 'static + UserData> UserDataMethods<'lua, T> for StaticUserDataMethods<'lua, T> {
    fn add_method<S, A, R, M>(&mut self, name: &S, method: M)
    where
        S: AsRef<[u8]> + ?Sized,
        A: FromLuaMulti<'lua>,
        R: ToLuaMulti<'lua>,
        M: 'static + MaybeSend + Fn(&'lua Lua, &T, A) -> Result<R>,
    {
        self.methods
            .push((name.as_ref().to_vec(), Self::box_method(method)));
    }

    fn add_method_mut<S, A, R, M>(&mut self, name: &S, method: M)
    where
        S: AsRef<[u8]> + ?Sized,
        A: FromLuaMulti<'lua>,
        R: ToLuaMulti<'lua>,
        M: 'static + MaybeSend + FnMut(&'lua Lua, &mut T, A) -> Result<R>,
    {
        self.methods
            .push((name.as_ref().to_vec(), Self::box_method_mut(method)));
    }

    #[cfg(feature = "async")]
    fn add_async_method<S, A, R, M, MR>(&mut self, name: &S, method: M)
    where
        T: Clone,
        S: AsRef<[u8]> + ?Sized,
        A: FromLuaMulti<'lua>,
        R: ToLuaMulti<'lua>,
        M: 'static + MaybeSend + Fn(&'lua Lua, T, A) -> MR,
        MR: 'lua + Future<Output = Result<R>>,
    {
        self.async_methods
            .push((name.as_ref().to_vec(), Self::box_async_method(method)));
    }

    fn add_function<S, A, R, F>(&mut self, name: &S, function: F)
    where
        S: AsRef<[u8]> + ?Sized,
        A: FromLuaMulti<'lua>,
        R: ToLuaMulti<'lua>,
        F: 'static + MaybeSend + Fn(&'lua Lua, A) -> Result<R>,
    {
        self.methods
            .push((name.as_ref().to_vec(), Self::box_function(function)));
    }

    fn add_function_mut<S, A, R, F>(&mut self, name: &S, function: F)
    where
        S: AsRef<[u8]> + ?Sized,
        A: FromLuaMulti<'lua>,
        R: ToLuaMulti<'lua>,
        F: 'static + MaybeSend + FnMut(&'lua Lua, A) -> Result<R>,
    {
        self.methods
            .push((name.as_ref().to_vec(), Self::box_function_mut(function)));
    }

    #[cfg(feature = "async")]
    fn add_async_function<S, A, R, F, FR>(&mut self, name: &S, function: F)
    where
        S: AsRef<[u8]> + ?Sized,
        A: FromLuaMulti<'lua>,
        R: ToLuaMulti<'lua>,
        F: 'static + MaybeSend + Fn(&'lua Lua, A) -> FR,
        FR: 'lua + Future<Output = Result<R>>,
    {
        self.async_methods
            .push((name.as_ref().to_vec(), Self::box_async_function(function)));
    }

    fn add_meta_method<S, A, R, M>(&mut self, meta: S, method: M)
    where
        S: Into<MetaMethod>,
        A: FromLuaMulti<'lua>,
        R: ToLuaMulti<'lua>,
        M: 'static + MaybeSend + Fn(&'lua Lua, &T, A) -> Result<R>,
    {
        self.meta_methods
            .push((meta.into(), Self::box_method(method)));
    }

    fn add_meta_method_mut<S, A, R, M>(&mut self, meta: S, method: M)
    where
        S: Into<MetaMethod>,
        A: FromLuaMulti<'lua>,
        R: ToLuaMulti<'lua>,
        M: 'static + MaybeSend + FnMut(&'lua Lua, &mut T, A) -> Result<R>,
    {
        self.meta_methods
            .push((meta.into(), Self::box_method_mut(method)));
    }

    #[cfg(all(feature = "async", not(feature = "lua51")))]
    fn add_async_meta_method<S, A, R, M, MR>(&mut self, meta: S, method: M)
    where
        T: Clone,
        S: Into<MetaMethod>,
        A: FromLuaMulti<'lua>,
        R: ToLuaMulti<'lua>,
        M: 'static + MaybeSend + Fn(&'lua Lua, T, A) -> MR,
        MR: 'lua + Future<Output = Result<R>>,
    {
        self.async_meta_methods
            .push((meta.into(), Self::box_async_method(method)));
    }

    fn add_meta_function<S, A, R, F>(&mut self, meta: S, function: F)
    where
        S: Into<MetaMethod>,
        A: FromLuaMulti<'lua>,
        R: ToLuaMulti<'lua>,
        F: 'static + MaybeSend + Fn(&'lua Lua, A) -> Result<R>,
    {
        self.meta_methods
            .push((meta.into(), Self::box_function(function)));
    }

    fn add_meta_function_mut<S, A, R, F>(&mut self, meta: S, function: F)
    where
        S: Into<MetaMethod>,
        A: FromLuaMulti<'lua>,
        R: ToLuaMulti<'lua>,
        F: 'static + MaybeSend + FnMut(&'lua Lua, A) -> Result<R>,
    {
        self.meta_methods
            .push((meta.into(), Self::box_function_mut(function)));
    }

    #[cfg(all(feature = "async", not(feature = "lua51")))]
    fn add_async_meta_function<S, A, R, F, FR>(&mut self, meta: S, function: F)
    where
        S: Into<MetaMethod>,
        A: FromLuaMulti<'lua>,
        R: ToLuaMulti<'lua>,
        F: 'static + MaybeSend + Fn(&'lua Lua, A) -> FR,
        FR: 'lua + Future<Output = Result<R>>,
    {
        self.async_meta_methods
            .push((meta.into(), Self::box_async_function(function)));
    }

    // Below are internal methods used in generated code

    fn add_callback(&mut self, name: Vec<u8>, callback: Callback<'lua, 'static>) {
        self.methods.push((name, callback));
    }

    #[cfg(feature = "async")]
    fn add_async_callback(&mut self, name: Vec<u8>, callback: AsyncCallback<'lua, 'static>) {
        self.async_methods.push((name, callback));
    }

    fn add_meta_callback(&mut self, meta: MetaMethod, callback: Callback<'lua, 'static>) {
        self.meta_methods.push((meta, callback));
    }

    #[cfg(feature = "async")]
    fn add_async_meta_callback(
        &mut self,
        meta: MetaMethod,
        callback: AsyncCallback<'lua, 'static>,
    ) {
        self.async_meta_methods.push((meta, callback))
    }
}

impl<'lua, T: 'static + UserData> StaticUserDataMethods<'lua, T> {
    fn box_method<A, R, M>(method: M) -> Callback<'lua, 'static>
    where
        A: FromLuaMulti<'lua>,
        R: ToLuaMulti<'lua>,
        M: 'static + MaybeSend + Fn(&'lua Lua, &T, A) -> Result<R>,
    {
        Box::new(move |lua, mut args| {
            if let Some(front) = args.pop_front() {
                let userdata = AnyUserData::from_lua(front, lua)?;
                unsafe {
                    let _sg = StackGuard::new(lua.state);
                    check_stack(lua.state, 2)?;

                    let type_id = lua.push_userdata_ref(&userdata.0)?;
                    match type_id {
                        Some(id) if id == TypeId::of::<T>() => {
                            let ud = lua.get_userdata_ref::<T>()?;
                            method(lua, &ud, A::from_lua_multi(args, lua)?)?.to_lua_multi(lua)
                        }
                        #[cfg(not(feature = "send"))]
                        Some(id) if id == TypeId::of::<Rc<RefCell<T>>>() => {
                            let ud = lua.get_userdata_ref::<Rc<RefCell<T>>>()?;
                            let ud = ud.try_borrow().map_err(|_| Error::UserDataBorrowError)?;
                            method(lua, &ud, A::from_lua_multi(args, lua)?)?.to_lua_multi(lua)
                        }
                        Some(id) if id == TypeId::of::<Arc<Mutex<T>>>() => {
                            let ud = lua.get_userdata_ref::<Arc<Mutex<T>>>()?;
                            let ud = ud.try_lock().map_err(|_| Error::UserDataBorrowError)?;
                            method(lua, &ud, A::from_lua_multi(args, lua)?)?.to_lua_multi(lua)
                        }
                        Some(id) if id == TypeId::of::<Arc<RwLock<T>>>() => {
                            let ud = lua.get_userdata_ref::<Arc<RwLock<T>>>()?;
                            let ud = ud.try_read().map_err(|_| Error::UserDataBorrowError)?;
                            method(lua, &ud, A::from_lua_multi(args, lua)?)?.to_lua_multi(lua)
                        }
                        _ => Err(Error::UserDataTypeMismatch),
                    }
                }
            } else {
                Err(Error::FromLuaConversionError {
                    from: "missing argument",
                    to: "userdata",
                    message: None,
                })
            }
        })
    }

    fn box_method_mut<A, R, M>(method: M) -> Callback<'lua, 'static>
    where
        A: FromLuaMulti<'lua>,
        R: ToLuaMulti<'lua>,
        M: 'static + MaybeSend + FnMut(&'lua Lua, &mut T, A) -> Result<R>,
    {
        let method = RefCell::new(method);
        Box::new(move |lua, mut args| {
            if let Some(front) = args.pop_front() {
                let userdata = AnyUserData::from_lua(front, lua)?;
                let mut method = method
                    .try_borrow_mut()
                    .map_err(|_| Error::RecursiveMutCallback)?;
                unsafe {
                    let _sg = StackGuard::new(lua.state);
                    check_stack(lua.state, 2)?;

                    let type_id = lua.push_userdata_ref(&userdata.0)?;
                    match type_id {
                        Some(id) if id == TypeId::of::<T>() => {
                            let mut ud = lua.get_userdata_mut::<T>()?;
                            method(lua, &mut ud, A::from_lua_multi(args, lua)?)?.to_lua_multi(lua)
                        }
                        #[cfg(not(feature = "send"))]
                        Some(id) if id == TypeId::of::<Rc<RefCell<T>>>() => {
                            let ud = lua.get_userdata_mut::<Rc<RefCell<T>>>()?;
                            let mut ud = ud
                                .try_borrow_mut()
                                .map_err(|_| Error::UserDataBorrowMutError)?;
                            method(lua, &mut ud, A::from_lua_multi(args, lua)?)?.to_lua_multi(lua)
                        }
                        Some(id) if id == TypeId::of::<Arc<Mutex<T>>>() => {
                            let ud = lua.get_userdata_mut::<Arc<Mutex<T>>>()?;
                            let mut ud =
                                ud.try_lock().map_err(|_| Error::UserDataBorrowMutError)?;
                            method(lua, &mut ud, A::from_lua_multi(args, lua)?)?.to_lua_multi(lua)
                        }
                        Some(id) if id == TypeId::of::<Arc<RwLock<T>>>() => {
                            let ud = lua.get_userdata_mut::<Arc<RwLock<T>>>()?;
                            let mut ud =
                                ud.try_write().map_err(|_| Error::UserDataBorrowMutError)?;
                            method(lua, &mut ud, A::from_lua_multi(args, lua)?)?.to_lua_multi(lua)
                        }
                        _ => Err(Error::UserDataTypeMismatch),
                    }
                }
            } else {
                Err(Error::FromLuaConversionError {
                    from: "missing argument",
                    to: "userdata",
                    message: None,
                })
            }
        })
    }

    #[cfg(feature = "async")]
    fn box_async_method<A, R, M, MR>(method: M) -> AsyncCallback<'lua, 'static>
    where
        T: Clone,
        A: FromLuaMulti<'lua>,
        R: ToLuaMulti<'lua>,
        M: 'static + MaybeSend + Fn(&'lua Lua, T, A) -> MR,
        MR: 'lua + Future<Output = Result<R>>,
    {
        Box::new(move |lua, mut args| {
            let fut_res = || {
                if let Some(front) = args.pop_front() {
                    let userdata = AnyUserData::from_lua(front, lua)?;
                    unsafe {
                        let _sg = StackGuard::new(lua.state);
                        check_stack(lua.state, 2)?;

                        let type_id = lua.push_userdata_ref(&userdata.0)?;
                        match type_id {
                            Some(id) if id == TypeId::of::<T>() => {
                                let ud = lua.get_userdata_ref::<T>()?;
                                Ok(method(lua, ud.clone(), A::from_lua_multi(args, lua)?))
                            }
                            #[cfg(not(feature = "send"))]
                            Some(id) if id == TypeId::of::<Rc<RefCell<T>>>() => {
                                let ud = lua.get_userdata_ref::<Rc<RefCell<T>>>()?;
                                let ud = ud.try_borrow().map_err(|_| Error::UserDataBorrowError)?;
                                Ok(method(lua, ud.clone(), A::from_lua_multi(args, lua)?))
                            }
                            Some(id) if id == TypeId::of::<Arc<Mutex<T>>>() => {
                                let ud = lua.get_userdata_ref::<Arc<Mutex<T>>>()?;
                                let ud = ud.try_lock().map_err(|_| Error::UserDataBorrowError)?;
                                Ok(method(lua, ud.clone(), A::from_lua_multi(args, lua)?))
                            }
                            Some(id) if id == TypeId::of::<Arc<RwLock<T>>>() => {
                                let ud = lua.get_userdata_ref::<Arc<RwLock<T>>>()?;
                                let ud = ud.try_read().map_err(|_| Error::UserDataBorrowError)?;
                                Ok(method(lua, ud.clone(), A::from_lua_multi(args, lua)?))
                            }
                            _ => Err(Error::UserDataTypeMismatch),
                        }
                    }
                } else {
                    Err(Error::FromLuaConversionError {
                        from: "missing argument",
                        to: "userdata",
                        message: None,
                    })
                }
            };
            match fut_res() {
                Ok(fut) => Box::pin(fut.and_then(move |ret| future::ready(ret.to_lua_multi(lua)))),
                Err(e) => Box::pin(future::err(e)),
            }
        })
    }

    fn box_function<A, R, F>(function: F) -> Callback<'lua, 'static>
    where
        A: FromLuaMulti<'lua>,
        R: ToLuaMulti<'lua>,
        F: 'static + MaybeSend + Fn(&'lua Lua, A) -> Result<R>,
    {
        Box::new(move |lua, args| function(lua, A::from_lua_multi(args, lua)?)?.to_lua_multi(lua))
    }

    fn box_function_mut<A, R, F>(function: F) -> Callback<'lua, 'static>
    where
        A: FromLuaMulti<'lua>,
        R: ToLuaMulti<'lua>,
        F: 'static + MaybeSend + FnMut(&'lua Lua, A) -> Result<R>,
    {
        let function = RefCell::new(function);
        Box::new(move |lua, args| {
            let function = &mut *function
                .try_borrow_mut()
                .map_err(|_| Error::RecursiveMutCallback)?;
            function(lua, A::from_lua_multi(args, lua)?)?.to_lua_multi(lua)
        })
    }

    #[cfg(feature = "async")]
    fn box_async_function<A, R, F, FR>(function: F) -> AsyncCallback<'lua, 'static>
    where
        A: FromLuaMulti<'lua>,
        R: ToLuaMulti<'lua>,
        F: 'static + MaybeSend + Fn(&'lua Lua, A) -> FR,
        FR: 'lua + Future<Output = Result<R>>,
    {
        Box::new(move |lua, args| {
            let args = match A::from_lua_multi(args, lua) {
                Ok(args) => args,
                Err(e) => return Box::pin(future::err(e)),
            };
            Box::pin(function(lua, args).and_then(move |ret| future::ready(ret.to_lua_multi(lua))))
        })
    }
}

struct StaticUserDataFields<'lua, T: 'static + UserData> {
    field_getters: Vec<(Vec<u8>, Callback<'lua, 'static>)>,
    field_setters: Vec<(Vec<u8>, Callback<'lua, 'static>)>,
    #[allow(clippy::type_complexity)]
    meta_fields: Vec<(
        MetaMethod,
        Box<dyn Fn(&'lua Lua) -> Result<Value<'lua>> + 'static>,
    )>,
    _type: PhantomData<T>,
}

impl<'lua, T: 'static + UserData> Default for StaticUserDataFields<'lua, T> {
    fn default() -> StaticUserDataFields<'lua, T> {
        StaticUserDataFields {
            field_getters: Vec::new(),
            field_setters: Vec::new(),
            meta_fields: Vec::new(),
            _type: PhantomData,
        }
    }
}

impl<'lua, T: 'static + UserData> UserDataFields<'lua, T> for StaticUserDataFields<'lua, T> {
    fn add_field_method_get<S, R, M>(&mut self, name: &S, method: M)
    where
        S: AsRef<[u8]> + ?Sized,
        R: ToLua<'lua>,
        M: 'static + MaybeSend + Fn(&'lua Lua, &T) -> Result<R>,
    {
        self.field_getters.push((
            name.as_ref().to_vec(),
            StaticUserDataMethods::box_method(move |lua, data, ()| method(lua, data)),
        ));
    }

    fn add_field_method_set<S, A, M>(&mut self, name: &S, method: M)
    where
        S: AsRef<[u8]> + ?Sized,
        A: FromLua<'lua>,
        M: 'static + MaybeSend + FnMut(&'lua Lua, &mut T, A) -> Result<()>,
    {
        self.field_setters.push((
            name.as_ref().to_vec(),
            StaticUserDataMethods::box_method_mut(method),
        ));
    }

    fn add_field_function_get<S, R, F>(&mut self, name: &S, function: F)
    where
        S: AsRef<[u8]> + ?Sized,
        R: ToLua<'lua>,
        F: 'static + MaybeSend + Fn(&'lua Lua, AnyUserData<'lua>) -> Result<R>,
    {
        self.field_getters.push((
            name.as_ref().to_vec(),
            StaticUserDataMethods::<T>::box_function(function),
        ));
    }

    fn add_field_function_set<S, A, F>(&mut self, name: &S, mut function: F)
    where
        S: AsRef<[u8]> + ?Sized,
        A: FromLua<'lua>,
        F: 'static + MaybeSend + FnMut(&'lua Lua, AnyUserData<'lua>, A) -> Result<()>,
    {
        self.field_setters.push((
            name.as_ref().to_vec(),
            StaticUserDataMethods::<T>::box_function_mut(move |lua, (data, val)| {
                function(lua, data, val)
            }),
        ));
    }

    fn add_meta_field_with<S, R, F>(&mut self, meta: S, f: F)
    where
        S: Into<MetaMethod>,
        R: ToLua<'lua>,
        F: 'static + MaybeSend + Fn(&'lua Lua) -> Result<R>,
    {
        let meta = meta.into();
        self.meta_fields.push((
            meta.clone(),
            Box::new(move |lua| {
                let value = f(lua)?.to_lua(lua)?;
                if meta == MetaMethod::Index || meta == MetaMethod::NewIndex {
                    match value {
                        Value::Nil | Value::Table(_) | Value::Function(_) => {}
                        _ => {
                            return Err(Error::MetaMethodTypeError {
                                method: meta.to_string(),
                                type_name: value.type_name(),
                                message: Some("expected nil, table or function".to_string()),
                            })
                        }
                    }
                }
                Ok(value)
            }),
        ));
    }

    // Below are internal methods

    fn add_field_getter(&mut self, name: Vec<u8>, callback: Callback<'lua, 'static>) {
        self.field_getters.push((name, callback));
    }

    fn add_field_setter(&mut self, name: Vec<u8>, callback: Callback<'lua, 'static>) {
        self.field_setters.push((name, callback));
    }
}

macro_rules! lua_userdata_impl {
    ($type:ty) => {
        impl<T: 'static + UserData> UserData for $type {
            fn add_fields<'lua, F: UserDataFields<'lua, Self>>(fields: &mut F) {
                let mut orig_fields = StaticUserDataFields::default();
                T::add_fields(&mut orig_fields);
                for (name, callback) in orig_fields.field_getters {
                    fields.add_field_getter(name, callback);
                }
                for (name, callback) in orig_fields.field_setters {
                    fields.add_field_setter(name, callback);
                }
            }

            fn add_methods<'lua, M: UserDataMethods<'lua, Self>>(methods: &mut M) {
                let mut orig_methods = StaticUserDataMethods::default();
                T::add_methods(&mut orig_methods);
                for (name, callback) in orig_methods.methods {
                    methods.add_callback(name, callback);
                }
                #[cfg(feature = "async")]
                for (name, callback) in orig_methods.async_methods {
                    methods.add_async_callback(name, callback);
                }
                for (meta, callback) in orig_methods.meta_methods {
                    methods.add_meta_callback(meta, callback);
                }
                #[cfg(feature = "async")]
                for (meta, callback) in orig_methods.async_meta_methods {
                    methods.add_async_meta_callback(meta, callback);
                }
            }
        }
    };
}

#[cfg(not(feature = "send"))]
lua_userdata_impl!(Rc<RefCell<T>>);
lua_userdata_impl!(Arc<Mutex<T>>);
lua_userdata_impl!(Arc<RwLock<T>>);<|MERGE_RESOLUTION|>--- conflicted
+++ resolved
@@ -936,13 +936,8 @@
     ///
     /// Does not work on module mode where Lua state is managed externally.
     ///
-<<<<<<< HEAD
     /// Requires `feature = "lua54/lua53/lua52/lua-factorio"`
-    #[cfg(any(feature = "lua54", feature = "lua53", feature = "lua52", feature = "lua-factorio", doc))]
-=======
-    /// Requires `feature = "lua54/lua53/lua52"`
-    #[cfg(any(feature = "lua54", feature = "lua53", feature = "lua52"))]
->>>>>>> 30af045c
+    #[cfg(any(feature = "lua54", feature = "lua53", feature = "lua52", feature = "lua-factorio"))]
     pub fn set_memory_limit(&self, memory_limit: usize) -> Result<usize> {
         unsafe {
             match &mut (*self.extra.get()).mem_info {
@@ -958,13 +953,8 @@
 
     /// Returns true if the garbage collector is currently running automatically.
     ///
-<<<<<<< HEAD
     /// Requires `feature = "lua54/lua53/lua52/lua-factorio"`
-    #[cfg(any(feature = "lua54", feature = "lua53", feature = "lua52", feature = "lua-factorio", doc))]
-=======
-    /// Requires `feature = "lua54/lua53/lua52"`
-    #[cfg(any(feature = "lua54", feature = "lua53", feature = "lua52"))]
->>>>>>> 30af045c
+    #[cfg(any(feature = "lua54", feature = "lua53", feature = "lua52", feature = "lua-factorio"))]
     pub fn gc_is_running(&self) -> bool {
         let state = self.main_state.unwrap_or(self.state);
         unsafe { ffi::lua_gc(state, ffi::LUA_GCISRUNNING, 0) != 0 }
