--- conflicted
+++ resolved
@@ -44,7 +44,10 @@
     ///
     /// The Lua VM returns this error when there is an error running a `__gc` metamethod.
     #[cfg(any(feature = "lua53", feature = "lua52", feature = "lua-factorio", doc))]
-    #[cfg_attr(docsrs, doc(cfg(any(feature = "lua53", feature = "lua52", feature = "lua-factorio"))))]
+    #[cfg_attr(
+        docsrs,
+        doc(cfg(any(feature = "lua53", feature = "lua52", feature = "lua-factorio")))
+    )]
     GarbageCollectorError(StdString),
     /// Potentially unsafe action in safe mode.
     SafetyError(StdString),
@@ -219,13 +222,8 @@
             Error::MemoryError(msg) => {
                 write!(fmt, "memory error: {msg}")
             }
-<<<<<<< HEAD
-            #[cfg(any(feature = "lua53", feature = "lua52"))]
+            #[cfg(any(feature = "lua53", feature = "lua52", feature = "lua-factorio"))]
             Error::GarbageCollectorError(msg) => {
-=======
-            #[cfg(any(feature = "lua53", feature = "lua52", feature = "lua-factorio"))]
-            Error::GarbageCollectorError(ref msg) => {
->>>>>>> 8bd02fa3
                 write!(fmt, "garbage collector error: {msg}")
             }
             Error::SafetyError(msg) => {
