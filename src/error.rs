--- conflicted
+++ resolved
@@ -37,12 +37,8 @@
     /// Lua garbage collector error, aka `LUA_ERRGCMM`.
     ///
     /// The Lua VM returns this error when there is an error running a `__gc` metamethod.
-<<<<<<< HEAD
-    #[cfg(any(feature = "lua53", feature = "lua52", feature = "lua-factorio"))]
-=======
-    #[cfg(any(feature = "lua53", feature = "lua52", doc))]
-    #[cfg_attr(docsrs, doc(cfg(any(feature = "lua53", feature = "lua52"))))]
->>>>>>> de1cfa07
+    #[cfg(any(feature = "lua53", feature = "lua52", feature = "lua-factorio" doc))]
+    #[cfg_attr(docsrs, doc(cfg(any(feature = "lua53", feature = "lua52", feature = "lua-factorio"))))]
     GarbageCollectorError(StdString),
     /// Potentially unsafe action in safe mode.
     SafetyError(StdString),
