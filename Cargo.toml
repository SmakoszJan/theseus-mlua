--- conflicted
+++ resolved
@@ -54,11 +54,8 @@
 futures-util = { version = "0.3.5", optional = true }
 serde = { version = "1.0", optional = true }
 erased-serde = { version = "0.3", optional = true }
-<<<<<<< HEAD
 link-cplusplus = { version = "1.0", optional = true}
-=======
 parking_lot = { version = "0.12", optional = true }
->>>>>>> 5133a983
 
 [build-dependencies]
 cc = { version = "1.0" }
